#define _AMD64_ 1

//#define NOWINBASEINTERLOCK

#ifdef __EMSCRIPTEN__
#include <emscripten.h>
#endif

#ifdef _WIN32
#include <errhandlingapi.h>
#endif

// Include GLEW. Always include it before gl.h and glfw.h, since it's a bit magic.
#define GLFW_INCLUDE_GLCOREARB
 
//#define __EMSCRIPTEN__
#include "engine/HeadersGL.h"

#ifdef LINK_VULKAN
#define GLFW_INCLUDE_VULKAN
#include "../wowViewerLib/src/include/vulkancontext.h"
#else
#undef GLFW_INCLUDE_VULKAN
#endif

#include <GLFW/glfw3.h>
#include <string>
#include <iostream>
#include <cmath>

#include "../wowViewerLib/src/include/wowScene.h"
//#include "persistance/ZipRequestProcessor.h"
#include "persistance/CascRequestProcessor.h"
#include "persistance/HttpZipRequestProcessor.h"
//#include "persistance/MpqRequestProcessor.h"
#include "persistance/HttpRequestProcessor.h"


#include "../wowViewerLib/src/gapi/interface/IDevice.h"
#include "../wowViewerLib/src/gapi/IDeviceFactory.h"
#include "ui/FrontendUI.h"
#include "database/CSqliteDB.h"
#include "../wowViewerLib/src/engine/WowFilesCacheStorage.h"
#include "database/CSqliteDB.h"


int mleft_pressed = 0;
int mright_pressed = 0;
double m_x = 0.0;
double m_y = 0.0;

bool stopMouse = false;
bool stopKeyboard = false;

static void cursor_position_callback(GLFWwindow* window, double xpos, double ypos){
    if (stopMouse) return;
    WoWScene * scene = (WoWScene *)glfwGetWindowUserPointer(window);
    IControllable* controllable = scene->getCurrentCamera();

//    if (!pointerIsLocked) {
        if (mleft_pressed == 1) {
            controllable->addHorizontalViewDir((xpos - m_x) / 4.0f);
            controllable->addVerticalViewDir((ypos - m_y) / 4.0f);

            m_x = xpos;
            m_y = ypos;
        } else if (mright_pressed == 1) {
            controllable->addCameraViewOffset((xpos - m_x) / 8.0f, -(ypos - m_y) / 8.0f);

            m_x = xpos;
            m_y = ypos;
        }
}

void mouse_button_callback(GLFWwindow* window, int button, int action, int mods)
{
//    addCameraViewOffset
    if (stopMouse) return;

    if (action == GLFW_PRESS) {
        if (button == GLFW_MOUSE_BUTTON_LEFT) {
            mleft_pressed = 1;
        } else if (button == GLFW_MOUSE_BUTTON_RIGHT) {
            mright_pressed = 1;
        }

        double xpos, ypos;
        glfwGetCursorPos(window, &xpos, &ypos);
        m_x = xpos;
        m_y = ypos;
//        glfwSetInputMode(window, GLFW_CURSOR, GLFW_CURSOR_DISABLED);
    }
    if (action == GLFW_RELEASE) {
        if (button == GLFW_MOUSE_BUTTON_LEFT) {
            mleft_pressed = 0;
        } else if (button == GLFW_MOUSE_BUTTON_RIGHT) {
            mright_pressed = 0;
        }
        glfwSetInputMode(window, GLFW_CURSOR, GLFW_CURSOR_NORMAL);
    }
}

Config *testConf;
static void onKey(GLFWwindow* window, int key, int scancode, int action, int mods)
{
    if (stopKeyboard) return;
    WoWScene * scene = (WoWScene *)glfwGetWindowUserPointer(window);
    IControllable* controllable = scene->getCurrentCamera();
    if ( action == GLFW_PRESS) {
        switch (key) {
            case 'W' :
                controllable->startMovingForward();
                break;
            case 'S' :
                controllable->startMovingBackwards();
                break;
            case 'A' :
                controllable->startStrafingLeft();
                break;
            case 'D':
                controllable->startStrafingRight();
                break;
            case 'Q':
                controllable->startMovingUp();
                break;
            case 'E':
                controllable->startMovingDown();
                break;

            default:
                break;
        }
    } else if ( action == GLFW_RELEASE) {
        switch (key) {
            case 'W' :
                controllable->stopMovingForward();
                break;
            case 'S' :
                controllable->stopMovingBackwards();
                break;
            case 'A' :
                controllable->stopStrafingLeft();
                break;
            case 'D':
                controllable->stopStrafingRight();
                break;
            case 'Q':
                controllable->stopMovingUp();
                break;
            case 'E':
                controllable->stopMovingDown();
                break;
            case 'H':
//                scene->switchCameras();
//                scene->setScene(0, "trash", 0);
                scene->setAnimationId(159);
                break;
            case 'J':
                scene->setAnimationId(0);
                testConf->setDoubleCameraDebug(!testConf->getDoubleCameraDebug());
                break;
            case 'K':
                testConf->setRenderPortals(!testConf->getRenderPortals());
                break;
            default:
                break;
        }
    }
}

void scroll_callback(GLFWwindow* window, double xoffset, double yoffset)
{
    if (stopMouse) return;

    WoWScene * scene = (WoWScene *)glfwGetWindowUserPointer(window);
    IControllable* controllable = scene->getCurrentCamera();

    controllable->zoomInFromMouseScroll(-yoffset/2.0f);
}

double calcFPS(GLFWwindow* window, double timeInterval = 1.0, std::string windowTitle = "NONE")
{
    // Static values which only get initialised the first time the function runs
    static double startTime  =  glfwGetTime(); // Set the initial time to now
    static double fps        =  0.0;           // Set the initial FPS value to 0.0

    // Set the initial frame count to -1.0 (it gets set to 0.0 on the next line). Because
    // we don't have a start time we simply cannot get an accurate FPS value on our very
    // first read if the time interval is zero, so we'll settle for an FPS value of zero instead.
    static double frameCount =  -1.0;

    // Here again? Increment the frame count
    frameCount++;

    // Ensure the time interval between FPS checks is sane (low cap = 0.0 i.e. every frame, high cap = 10.0s)
    if (timeInterval < 0.0)
    {
        timeInterval = 0.0;
    }
    else if (timeInterval > 10.0)
    {
        timeInterval = 10.0;
    }

    // Get the duration in seconds since the last FPS reporting interval elapsed
    // as the current time minus the interval start time
    double duration = glfwGetTime() - startTime;

    // If the time interval has elapsed...
    if (duration > timeInterval)
    {
        // Calculate the FPS as the number of frames divided by the duration in seconds
        fps = frameCount / duration;
        std::cout << "fps = " << fps << std::endl;

        // If the user specified a window title to append the FPS value to...
        if (windowTitle != "NONE")
        {
            // Convert the fps value into a string using an output stringstream
            std::string fpsString = std::to_string(fps);

            // Append the FPS value to the window title details
            windowTitle += " | FPS: " + fpsString;

            // Convert the new window title to a c_str and set it
            const char* pszConstString = windowTitle.c_str();
            glfwSetWindowTitle(window, pszConstString);
        }
        else // If the user didn't specify a window to append the FPS to then output the FPS to the console
        {
//            std::cout << "FPS: " << fps << std::endl;
        }

        // Reset the frame count to zero and set the initial time to be now
        frameCount        = 0.0;
        startTime = glfwGetTime();
    }

    // Return the current FPS - doesn't have to be used if you don't want it!
    return fps;
}

int canvWidth = 640;
int canvHeight = 480;
bool windowSizeChanged = false;

void window_size_callback(GLFWwindow* window, int width, int height)
{
    canvWidth = width;
    canvHeight = height;
    windowSizeChanged = true;
}

void beforeCrash(void);

#ifdef _WIN32
static const bool SET_TERMINATE = std::set_terminate(beforeCrash);

void beforeCrash() {
    //__asm("int3");
}

static LONG WINAPI windows_exception_handler(EXCEPTION_POINTERS * ExceptionInfo)
{
    switch(ExceptionInfo->ExceptionRecord->ExceptionCode)
    {
        case EXCEPTION_ACCESS_VIOLATION:
            fputs("Error: EXCEPTION_ACCESS_VIOLATION\n", stderr);
            break;
        case EXCEPTION_ARRAY_BOUNDS_EXCEEDED:
            fputs("Error: EXCEPTION_ARRAY_BOUNDS_EXCEEDED\n", stderr);
            break;
        case EXCEPTION_BREAKPOINT:
            fputs("Error: EXCEPTION_BREAKPOINT\n", stderr);
            break;
    }
	return 0;
}
#endif

double currentFrame;
double lastFrame;

int main(){
#ifdef _WIN32
    SetUnhandledExceptionFilter(windows_exception_handler);
#endif

    testConf = new Config();
    testConf->setAmbientColor(1,1,1,1);
//    testConf->setSunColor(1,1,1,1);
    glfwWindowHint(GLFW_OPENGL_DEBUG_CONTEXT, GLFW_TRUE);


    const char * url = "https://wow.tools/casc/file/fname?buildconfig=54b3dc4ced90d45071f72a05fecfd063&cdnconfig=524df013928ee0fa66af5cfa1862153e&filename=";
    const char * urlFileId = "https://wow.tools/casc/file/fdid?buildconfig=54b3dc4ced90d45071f72a05fecfd063&cdnconfig=524df013928ee0fa66af5cfa1862153e&filename=data&filedataid=";
    //    HttpZipRequestProcessor *processor = new HttpZipRequestProcessor(url);
    //    ZipRequestProcessor *processor = new ZipRequestProcessor(filePath);
    //    MpqRequestProcessor *processor = new MpqRequestProcessor(filePath);
    RequestProcessor *processor = new HttpRequestProcessor(url, urlFileId);
//        CascRequestProcessor *processor = new CascRequestProcessor(filePath);
    processor->setThreaded(true);


    glfwInit();

//    std::string rendererName = "ogl2";
    std::string rendererName = "ogl3";
//    std::string rendererName = "vulkan";

    //FOR OGL

    if (rendererName == "ogl3") {
        glfwWindowHint(GLFW_SAMPLES, 4); // 4x antialiasing
        glfwWindowHint(GLFW_CONTEXT_VERSION_MAJOR, 3); // We want OpenGL 3.3
        glfwWindowHint(GLFW_CONTEXT_VERSION_MINOR, 3);
//    glfwWindowHint(GLFW_OPENGL_FORWARD_COMPAT, GL_TRUE); // To make MacOS happy; should not be needed
        glfwWindowHint(GLFW_OPENGL_PROFILE, GLFW_OPENGL_CORE_PROFILE); //We don't want the old OpenGL
        glfwWindowHint(GLFW_OPENGL_DEBUG_CONTEXT, GLFW_TRUE); //We don't want the old OpenGL
    } else if ( rendererName == "ogl2") {
        glfwWindowHint(GLFW_SAMPLES, 4); // 4x antialiasing
        glfwWindowHint(GLFW_CONTEXT_VERSION_MAJOR, 2); // We want OpenGL 3.3
        glfwWindowHint(GLFW_CONTEXT_VERSION_MINOR, 0);
//    glfwWindowHint(GLFW_OPENGL_FORWARD_COMPAT, GL_TRUE); // To make MacOS happy; should not be needed
        glfwWindowHint(GLFW_OPENGL_DEBUG_CONTEXT, GLFW_TRUE); //We don't want the old OpenGL
    } else if (rendererName == "vulkan"){
        //For Vulkan
        glfwWindowHint(GLFW_CLIENT_API, GLFW_NO_API);
        glfwWindowHint(GLFW_RESIZABLE, GLFW_TRUE);
    }

    auto window = glfwCreateWindow(canvWidth, canvHeight, "WowMapViewer", nullptr, nullptr);

#ifdef LINK_VULKAN
    vkCallInitCallback callback;
    callback.createSurface = [&](VkInstance vkInstance) {
        VkSurfaceKHR surface;

        if (glfwCreateWindowSurface(vkInstance, window, nullptr, &surface) != VK_SUCCESS) {
            throw std::runtime_error("failed to create window surface!");
        }

        return surface;
    };
    callback.getRequiredExtensions = [](char** &extensionNames, int &extensionCnt) {
        uint32_t count;
        extensionNames = const_cast<char **>(glfwGetRequiredInstanceExtensions(&count));
        extensionCnt = count;
    };
#else
    void *callback = nullptr;
#endif

    //For OGL
    if (rendererName == "ogl3" || rendererName == "ogl2")
    {
        glfwMakeContextCurrent(window);
    }

    //Open Sql storage
    CSqliteDB *sqliteDB = new CSqliteDB("export.db3");


    WoWFilesCacheStorage *storage = new WoWFilesCacheStorage(processor);
    processor->setFileRequester(storage);

    //Create device
    IDevice * device = IDeviceFactory::createDevice(rendererName, &callback);
    WoWScene *scene = createWoWScene(testConf, storage, device, canvWidth, canvHeight);

    FrontendUI frontendUI;
<<<<<<< HEAD
    frontendUI.setOpenCascStorageCallback([&processor, &storage, &scene](std::string cascPath) -> bool {
        CascRequestProcessor *newProcessor = nullptr;
        WoWFilesCacheStorage *newStorage = nullptr;
        try {
            newProcessor = new CascRequestProcessor(cascPath.c_str());
            newStorage = new WoWFilesCacheStorage(newProcessor);
            newProcessor->setFileRequester(newStorage);
        } catch (...){
            delete newProcessor;
            delete newStorage;
            return false;
        };
=======
    frontendUI.setOpenCascStorageCallback([&processor, &storage, &scene](std::string cascPath) -> void {
        CascRequestProcessor *newProcessor = new CascRequestProcessor(cascPath.c_str());
        WoWFilesCacheStorage *newStorage = new WoWFilesCacheStorage(newProcessor);
        newProcessor->setThreaded(true);
        newProcessor->setFileRequester(newStorage);
>>>>>>> afcc401c

        storage = newStorage;
        processor = newProcessor;

        scene->setCacheStorage(newStorage);

        return true;
    });
    frontendUI.setOpenSceneByfdidCallback([&scene](int mapId, int wdtFileId, float x, float y, float z) {
//        scene->setSceneWithFileDataId(1, 113992, -1); //Ironforge
        scene->setMap(mapId, wdtFileId, x, y, z); //Ironforge
    });
    frontendUI.setFarPlaneChangeCallback([&scene](float farPlane) -> void {
        testConf->setFarPlane(farPlane);
        testConf->setFarPlaneForCulling(farPlane+50);
    });
    frontendUI.setSpeedCallback([&scene](float movementSpeed) -> void {
        testConf->setMovementSpeed(movementSpeed);

    });

    frontendUI.setGetCameraPos([scene](float &cameraX,float &cameraY,float &cameraZ) -> void {
        float currentCameraPos[4] = {0,0,0,0};
        scene->getCurrentCamera()->getCameraPosition(&currentCameraPos[0]);
        cameraX = currentCameraPos[0];
        cameraY = currentCameraPos[1];
        cameraZ = currentCameraPos[2];
    });
    frontendUI.setGetAdtSelectionMinimap([&frontendUI, &storage, &device](int wdtFileDataId) {
        auto wdtFile = storage->getWdtFileCache()->getFileId(wdtFileDataId);
        frontendUI.setFillAdtSelectionMinimap([wdtFile, &storage, &device](std::array<std::array<HGTexture, 64>, 64> &minimap) -> bool {
            if (!wdtFile->getIsLoaded()) return false;

            for (int i = 0; i < 64; i++) {
                for (int j = 0; j < 64; j++) {
                    if (wdtFile->mapFileDataIDs[i*64 + j].minimapTexture > 0) {
                        auto texture = storage->getTextureCache()->getFileId(wdtFile->mapFileDataIDs[i*64 + j].minimapTexture);
                        minimap[i][j] = device->createBlpTexture(texture, false, false);
                    } else {
                        minimap[i][j] = nullptr;
                    }
                }
            }
            return true;
        });

    });
    frontendUI.setGetMapList([&sqliteDB](std::vector<MapRecord> &mapList) -> void {
        if (sqliteDB == nullptr)  return;

        sqliteDB->getMapArray(mapList);
    });

    frontendUI.initImgui(window);

    device->addIDeviceUI(&frontendUI);


    testConf->setDrawM2BB(false);
    //testConf->setUsePortalCulling(false);

    glfwSetWindowUserPointer(window, scene);
    glfwSetKeyCallback(window, onKey);
    glfwSetScrollCallback(window, scroll_callback);
    glfwSetCursorPosCallback( window, cursor_position_callback);
    glfwSetWindowSizeCallback( window, window_size_callback);
    glfwSetWindowSizeLimits( window, canvWidth, canvHeight, GLFW_DONT_CARE, GLFW_DONT_CARE);
    glfwSetMouseButtonCallback( window, mouse_button_callback);
//    glfwSwapInterval(0);

try {
    while (!glfwWindowShouldClose(window)) {
        frontendUI.newFrame();
        stopMouse = frontendUI.getStopMouse();
        stopKeyboard = frontendUI.getStopKeyboard();
        glfwPollEvents();

        frontendUI.composeUI();

        // Render scene
        currentFrame = glfwGetTime(); // seconds
        double deltaTime = currentFrame - lastFrame;
        lastFrame = currentFrame;

//        double fps = calcFPS(nullptr, 2.0);


        processor->processRequests(false);
        processor->processResults(10);

        if (windowSizeChanged) {
            scene->setScreenSize(canvWidth, canvHeight);
            windowSizeChanged = false;
        }

        scene->draw((deltaTime*(1000.0f))); //miliseconds

        if (rendererName == "ogl3" || rendererName == "ogl2") {
            glfwSwapBuffers(window);
        }
    }
} catch(const std::exception &e){
    std::cerr << e.what() << std::endl;
    throw;
} catch(...) {
    std::cout << "something happened" << std::endl;
}

    std::cout << "program ended" << std::endl;
    //        while (1) {
    //            mainLoop(&myapp);
    //        }

    return 0;
}<|MERGE_RESOLUTION|>--- conflicted
+++ resolved
@@ -369,26 +369,19 @@
     WoWScene *scene = createWoWScene(testConf, storage, device, canvWidth, canvHeight);
 
     FrontendUI frontendUI;
-<<<<<<< HEAD
     frontendUI.setOpenCascStorageCallback([&processor, &storage, &scene](std::string cascPath) -> bool {
         CascRequestProcessor *newProcessor = nullptr;
         WoWFilesCacheStorage *newStorage = nullptr;
         try {
             newProcessor = new CascRequestProcessor(cascPath.c_str());
             newStorage = new WoWFilesCacheStorage(newProcessor);
+            newProcessor->setThreaded(true);
             newProcessor->setFileRequester(newStorage);
         } catch (...){
             delete newProcessor;
             delete newStorage;
             return false;
         };
-=======
-    frontendUI.setOpenCascStorageCallback([&processor, &storage, &scene](std::string cascPath) -> void {
-        CascRequestProcessor *newProcessor = new CascRequestProcessor(cascPath.c_str());
-        WoWFilesCacheStorage *newStorage = new WoWFilesCacheStorage(newProcessor);
-        newProcessor->setThreaded(true);
-        newProcessor->setFileRequester(newStorage);
->>>>>>> afcc401c
 
         storage = newStorage;
         processor = newProcessor;
