//
// Created by deamon on 20.12.19.
//

#include "FrontendUI.h"

#ifndef __ANDROID_API__
#include "imguiLib/imguiImpl/imgui_impl_glfw.h"
#include <imguiImpl/imgui_impl_opengl3.h>
#else
#include <imguiImpl/imgui_impl_android.h>
#endif

#include <iostream>
#include <mathfu/glsl_mappings.h>
#include <groupPanel/groupPanel.h>
#include <disablableButton/disablableButton.h>
#include <compactColorPicker/compactColorPicker.h>
#include <imageButton2/imageButton2.h>
#include <stateSaver/stateSaver.h>
#include "imguiLib/fileBrowser/imfilebrowser.h"
#include "../../wowViewerLib/src/engine/shader/ShaderDefinitions.h"
#include "childWindow/mapConstructionWindow.h"
#include "../persistance/CascRequestProcessor.h"
#include "../../wowViewerLib/src/engine/objects/scenes/map.h"
#include "../../wowViewerLib/src/engine/camera/firstPersonCamera.h"
#include "../../wowViewerLib/src/engine/objects/scenes/wmoScene.h"
#include "../../wowViewerLib/src/engine/objects/scenes/m2Scene.h"
#include "../screenshots/screenshotMaker.h"
#include "../persistance/HttpRequestProcessor.h"
#include "../exporters/gltfExporter/GLTFExporter.h"
#include "../../wowViewerLib/src/engine/objects/scenes/NullScene.h"
#include "../exporters/dataExporter/DataExporterClass.h"
#include "../database/CSqliteDB.h"
#include "../database/CEmptySqliteDB.h"
#include "../../wowViewerLib/src/gapi/UniformBufferStructures.h"

static const GBufferBinding imguiBindings[3] = {
    {+imguiShader::Attribute::Position, 2, GBindingType::GFLOAT, false, sizeof(ImDrawVert), IM_OFFSETOF(ImDrawVert, pos)},
    {+imguiShader::Attribute::UV, 2, GBindingType::GFLOAT, false, sizeof(ImDrawVert), IM_OFFSETOF(ImDrawVert, uv)},
    {+imguiShader::Attribute::Color, 4, GBindingType::GUNSIGNED_BYTE, true, sizeof(ImDrawVert), IM_OFFSETOF(ImDrawVert, col)},
};

void FrontendUI::composeUI() {
    if (this->fontTexture == nullptr)
        return;

    if (mapCanBeOpened) {
        if (!adtMinimapFilled && fillAdtSelectionminimap(adtSelectionMinimap, isWmoMap, mapCanBeOpened )) {
//            fillAdtSelectionminimap = nullptr;
            adtMinimapFilled = true;
        }
    }

    showMainMenu();

    if (ImGui::BeginPopupModal("Casc failed"))
    {
        ImGui::Text("Could not open CASC storage at selected folder");
        if (ImGui::Button("Ok", ImVec2(-1, 23))) {
            ImGui::CloseCurrentPopup();
        }

        ImGui::EndPopup();
    }

    if (ImGui::BeginPopupModal("Casc succesed"))
    {
        ImGui::Text("CASC storage succefully opened");
        if (ImGui::Button("Ok", ImVec2(-1, 23))) {
            ImGui::CloseCurrentPopup();
        }

        ImGui::EndPopup();
    }

    //Show filePicker
    fileDialog.Display();
    createFileDialog.Display();

    if (fileDialog.HasSelected()) {
        std::cout << "Selected filename" << fileDialog.GetSelected().string() << std::endl;
        std::string cascPath = fileDialog.GetSelected().string();
        std::string product = fileDialog.getProductBuild();
        if (!product.empty())
            cascPath = cascPath + ":"+product;

        if (!openCascCallback(cascPath)) {
            ImGui::OpenPopup("Casc failed");
            cascOpened = false;
        } else {
            ImGui::OpenPopup("Casc succesed");
            cascOpened = true;
        }
        fileDialog.ClearSelected();
    }
    if (createFileDialog.HasSelected()) {
        screenshotFilename = createFileDialog.GetSelected().string();
        needToMakeScreenshot = true;

        createFileDialog.ClearSelected();
    }


//    if (show_demo_window)
//        ImGui::ShowDemoWindow(&show_demo_window);

    showSettingsDialog();
    showQuickLinksDialog();

    showMapConstructionDialog();
    showMapSelectionDialog();
    showMakeScreenshotDialog();
    showCurrentStatsDialog();
    showMinimapGenerationSettingsDialog();

    // Rendering
    ImGui::Render();
}

void FrontendUI::showCurrentStatsDialog() {
    static float f = 0.0f;
    static int counter = 0;

    if (showCurrentStats) {
        ImGui::Begin("Current stats",
                     &showCurrentStats);                          // Create a window called "Hello, world!" and append into it.

        static float cameraPosition[3] = {0, 0, 0};
        getCameraPos(cameraPosition[0], cameraPosition[1], cameraPosition[2]);

        ImGui::Text("Current camera position: (%.1f,%.1f,%.1f)", cameraPosition[0], cameraPosition[1],
                    cameraPosition[2]);

        if (m_api->getConfig()->doubleCameraDebug) {
            static float debugCameraPosition[3] = {0, 0, 0};
            getCameraPos(debugCameraPosition[0], debugCameraPosition[1], debugCameraPosition[2]);

            ImGui::Text("Current debug camera position: (%.1f,%.1f,%.1f)",
                        debugCameraPosition[0], debugCameraPosition[1], debugCameraPosition[2]);
        }

        ImGui::Text("Application average %.3f ms/frame (%.1f FPS)", 1000.0f / ImGui::GetIO().Framerate,
                    ImGui::GetIO().Framerate);
//            if(getCurrentAreaName) {
        ImGui::Text("Current area name: %s", getCurrentAreaName().c_str());
        ImGui::Text("Uniform data for GPU: %.3f MB", m_api->hDevice->getUploadSize() / (1024.0f * 1024.0f));
        ImGui::NewLine();
        ImGui::Text("Elapsed time on culling : %.3f ms", m_api->getConfig()->cullingTimePerFrame);
        ImGui::Text("Elapsed time on update : %.3f ms",  m_api->getConfig()->updateTimePerFrame);
        ImGui::Text("Elapsed time on m2 update : %.3f ms",  m_api->getConfig()->m2UpdateTime);
        ImGui::Text("Elapsed time on wait for begin update: %.3f ms",  m_api->hDevice->getWaitForUpdate());

        ImGui::Text("Elapsed time on singleUpdateCNT: %.3f ms",  m_api->getConfig()->singleUpdateCNT);
        ImGui::Text("Elapsed time on meshesCollectCNT: %.3f ms",  m_api->getConfig()->meshesCollectCNT);
        ImGui::Text("Elapsed time on updateBuffersCNT: %.3f ms",  m_api->getConfig()->updateBuffersCNT);
        ImGui::Text("Elapsed time on updateBuffersDeviceCNT: %.3f ms",  m_api->getConfig()->updateBuffersDeviceCNT);
        ImGui::Text("Elapsed time on postLoadCNT: %.3f ms",  m_api->getConfig()->postLoadCNT);
        ImGui::Text("Elapsed time on textureUploadCNT: %.3f ms",  m_api->getConfig()->textureUploadCNT);
        ImGui::Text("Elapsed time on drawStageAndDepsCNT: %.3f ms",  m_api->getConfig()->drawStageAndDepsCNT);
        ImGui::Text("Elapsed time on endUpdateCNT: %.3f ms",  m_api->getConfig()->endUpdateCNT);

        int currentFrame = m_api->hDevice->getDrawFrameNumber();
        auto &cullStageData = m_cullstages[currentFrame];

        int m2ObjectsDrawn = cullStageData!= nullptr ? cullStageData->m2Array.size() : 0;
        int wmoObjectsDrawn = cullStageData!= nullptr ? cullStageData->wmoArray.size() : 0;

        ImGui::Text("M2 objects drawn: %s", std::to_string(m2ObjectsDrawn).c_str());
        ImGui::Text("WMO objects drawn: %s", std::to_string(wmoObjectsDrawn).c_str());

        if (ImGui::CollapsingHeader("Current fog params")) {
            if (cullStageData->frameDepedantData != nullptr) {
                ImGui::Text("Fog end: %.3f", cullStageData->frameDepedantData->FogEnd);
                ImGui::Text("Fog Scalar: %.3f", cullStageData->frameDepedantData->FogScaler);
                ImGui::Text("Fog Density: %.3f", cullStageData->frameDepedantData->FogDensity);
                ImGui::Text("Fog Height: %.3f", cullStageData->frameDepedantData->FogHeight);
                ImGui::Text("Fog Height Scaler: %.3f", cullStageData->frameDepedantData->FogHeightScaler);
                ImGui::Text("Fog Height Density: %.3f", cullStageData->frameDepedantData->FogHeightDensity);
                ImGui::Text("Sun Fog Angle: %.3f", cullStageData->frameDepedantData->SunFogAngle);
                ImGui::Text("Fog Color: (%.3f, %.3f, %.3f)",
                            cullStageData->frameDepedantData->FogColor.x,
                            cullStageData->frameDepedantData->FogColor.y,
                            cullStageData->frameDepedantData->FogColor.z);
                ImGui::Text("End Fog Color: (%.3f, %.3f, %.3f)",
                            cullStageData->frameDepedantData->EndFogColor.x,
                            cullStageData->frameDepedantData->EndFogColor.y,
                            cullStageData->frameDepedantData->EndFogColor.z);
                ImGui::Text("End Fog Color Distance: %.3f", cullStageData->frameDepedantData->EndFogColorDistance);
                ImGui::Text("Sun Fog Color: (%.3f, %.3f, %.3f)",
                            cullStageData->frameDepedantData->SunFogColor.x,
                            cullStageData->frameDepedantData->SunFogColor.y,
                            cullStageData->frameDepedantData->SunFogColor.z);
                ImGui::Text("Sun Fog Strength: %.3f", cullStageData->frameDepedantData->SunFogStrength);
                ImGui::Text("Fog Height Color: (%.3f, %.3f, %.3f)",
                            cullStageData->frameDepedantData->FogHeightColor.x,
                            cullStageData->frameDepedantData->FogHeightColor.y,
                            cullStageData->frameDepedantData->FogHeightColor.z);
                ImGui::Text("Fog Height Coefficients: (%.3f, %.3f, %.3f)",
                            cullStageData->frameDepedantData->FogHeightCoefficients.x,
                            cullStageData->frameDepedantData->FogHeightCoefficients.y,
                            cullStageData->frameDepedantData->FogHeightCoefficients.z);
            }
        }

//        ImGui::Text("Current Fog scaler: %f", m_api->getConfig()->getFogScaler());
//        ImGui::Text("Current Fog density: %f", m_api->getConfig()->getFogDensity());
//            }
        ImGui::End();
    }
}

// templated version of my_equal so it could work with both char and wchar_t
template<typename charT>
struct my_equal {
    my_equal( const std::locale& loc ) : loc_(loc) {}
    bool operator()(charT ch1, charT ch2) {
        return std::toupper(ch1, loc_) == std::toupper(ch2, loc_);
    }
private:
    const std::locale& loc_;
};

// find substring (case insensitive)
template<typename T>
int ci_find_substr( const T& str1, const T& str2, const std::locale& loc = std::locale() )
{
    typename T::const_iterator it = std::search( str1.begin(), str1.end(),
                                                 str2.begin(), str2.end(), my_equal<typename T::value_type>(loc) );
    if ( it != str1.end() ) return it - str1.begin();
    else return -1; // not found
}

void FrontendUI::filterMapList(std::string text) {
    filteredMapList = {};
    for (int i = 0; i < mapList.size(); i++) {
        auto &currentRec = mapList[i];
        if (text == "" ||
            (
                (ci_find_substr(currentRec.MapName, text) != std::string::npos) ||
                (ci_find_substr(currentRec.MapDirectory, text) != std::string::npos)
            )
            ) {
            filteredMapList.push_back(currentRec);
        }
    }
}
void FrontendUI::showMapConstructionDialog() {
    if (!showMapConstruction) return;

    if (m_mapConstructionWindow == nullptr)
        m_mapConstructionWindow = std::make_shared<MapConstructionWindow>(m_api);

    showMapConstruction = m_mapConstructionWindow->render();

}
void FrontendUI::showMapSelectionDialog() {
    if (showSelectMap) {
        if (mapList.size() == 0) {
            getMapList(mapList);
            refilterIsNeeded = true;
        }
        if (refilterIsNeeded) {
            filterMapList(std::string(&filterText[0]));
            mapListStringMap = {};
            for (int i = 0; i < filteredMapList.size(); i++) {
                auto mapRec = filteredMapList[i];

                std::vector<std::string> mapStrRec;
                mapStrRec.push_back(std::to_string(mapRec.ID));
                mapStrRec.push_back(mapRec.MapName);
                mapStrRec.push_back(mapRec.MapDirectory);
                mapStrRec.push_back(std::to_string(mapRec.WdtFileID));
                mapStrRec.push_back(std::to_string(mapRec.MapType));

                mapListStringMap.push_back(mapStrRec);
            }

            refilterIsNeeded = false;
        }

        ImGui::Begin("Map Select Dialog", &showSelectMap);
        {
            ImGui::Columns(2, NULL, true);
            //Left panel
            {
                //Filter
                if (ImGui::InputText("Filter: ", filterText.data(), filterText.size(), ImGuiInputTextFlags_AlwaysInsertMode)) {
                    refilterIsNeeded = true;
                }
                //The table
                ImGui::BeginChild("Map Select Dialog Left panel");
                ImGui::Columns(5, "mycolumns"); // 5-ways, with border
                ImGui::Separator();
                ImGui::Text("ID");
                ImGui::NextColumn();
                ImGui::Text("MapName");
                ImGui::NextColumn();
                ImGui::Text("MapDirectory");
                ImGui::NextColumn();
                ImGui::Text("WdtFileID");
                ImGui::NextColumn();
                ImGui::Text("MapType");
                ImGui::NextColumn();
                ImGui::Separator();
                static int selected = -1;
                for (int i = 0; i < filteredMapList.size(); i++) {
                    auto mapRec = filteredMapList[i];

                    if (ImGui::Selectable(mapListStringMap[i][0].c_str(), selected == i, ImGuiSelectableFlags_SpanAllColumns)) {
                        if (mapRec.ID != prevMapId) {
                            mapCanBeOpened = true;
                            adtMinimapFilled = false;
                            prevMapRec = mapRec;

                            isWmoMap = false;
                            adtSelectionMinimap = {};
                            getAdtSelectionMinimap(mapRec.WdtFileID);

                        }
                        prevMapId = mapRec.ID;
                        selected = i;
                    }
                    bool hovered = ImGui::IsItemHovered();
                    ImGui::NextColumn();
                    ImGui::Text("%s", mapListStringMap[i][1].c_str());
                    ImGui::NextColumn();
                    ImGui::Text("%s", mapListStringMap[i][2].c_str());
                    ImGui::NextColumn();
                    ImGui::Text("%s", mapListStringMap[i][3].c_str());
                    ImGui::NextColumn();
                    ImGui::Text("%s", mapListStringMap[i][4].c_str());
                    ImGui::NextColumn();
                }
                ImGui::Columns(1);
                ImGui::Separator();
                ImGui::EndChild();
            }
            ImGui::NextColumn();

            {
                ImGui::BeginChild("Map Select Dialog Right panel", ImVec2(0, 0));
                {
                    if (!mapCanBeOpened) {
                        ImGui::Text("Cannot open this map.");
                        ImGui::Text("WDT file either does not exist in CASC repository or is encrypted");
                    } else if (!isWmoMap) {
                        ImGui::SliderFloat("Zoom", &minimapZoom, 0.1, 10);
//                ImGui::PushStyleVar(ImGuiStyleVar_FramePadding, ImVec2(10, 10));
                        showAdtSelectionMinimap();
                    } else {
                        worldPosX = 0;
                        worldPosY = 0;
                        if (ImGui::Button("Open WMO Map", ImVec2(-1, 0))) {
                            openSceneByfdid(prevMapId, prevMapRec.WdtFileID, 17066.6641f, 17066.67380f, 0);
                            showSelectMap = false;
                        }
                    }

                }
                ImGui::EndChild();


            }
            ImGui::Columns(1);

            ImGui::End();
        }
    }
}

void FrontendUI::showAdtSelectionMinimap() {
    ImGui::BeginChild("Adt selection minimap", ImVec2(0, 0), true, ImGuiWindowFlags_AlwaysHorizontalScrollbar |
                                                       ImGuiWindowFlags_AlwaysVerticalScrollbar);

    if (minimapZoom < 0.001)
        minimapZoom = 0.001;

    ImGui::PushStyleVar(ImGuiStyleVar_FramePadding, ImVec2(0, 0));
    ImGui::PushStyleVar(ImGuiStyleVar_IndentSpacing, 0);
    ImGui::PushStyleVar(ImGuiStyleVar_ItemSpacing, ImVec2(0, 0));
//                ImGui::PushStyleVar(ImGuiStyleVar_FramePadding, ImVec2(10, 10));

    const float defaultImageDimension = 100;
    for (int i = 0; i < 64; i++) {
        for (int j = 0; j < 64; j++) {
            if (adtSelectionMinimap[i][j] != nullptr) {
                if (ImGui::ImageButton(adtSelectionMinimap[i][j],
                                       ImVec2(defaultImageDimension * minimapZoom, defaultImageDimension * minimapZoom))) {
                    auto mousePos = ImGui::GetMousePos();
                    ImGuiStyle &style = ImGui::GetStyle();

                    mousePos.x += ImGui::GetScrollX() - ImGui::GetWindowPos().x - style.WindowPadding.x;
                    mousePos.y += ImGui::GetScrollY() - ImGui::GetWindowPos().y - style.WindowPadding.y;

                    mousePos.x = ((mousePos.x / minimapZoom) / defaultImageDimension);
                    mousePos.y = ((mousePos.y / minimapZoom) / defaultImageDimension);

                    worldPosX = AdtIndexToWorldCoordinate(mousePos.y);
                    worldPosY = AdtIndexToWorldCoordinate(mousePos.x);

//                                if ()
                    ImGui::OpenPopup("AdtWorldCoordsTest");
                    std::cout << "world coords : x = " << worldPosX << " y = " << worldPosY
                              << std::endl;

                }
            } else {
                ImGui::Dummy(ImVec2(100 * minimapZoom, 100 * minimapZoom));
            }

            ImGui::SameLine(0, 0);
        }
        ImGui::NewLine();
    }
    ImGui::PopStyleVar();
    ImGui::PopStyleVar();
    ImGui::PopStyleVar();


    if (ImGui::BeginPopup("AdtWorldCoordsTest", ImGuiWindowFlags_NoMove)) {
        ImGui::Text("Pos: (%.2f,%.2f,200)", worldPosX, worldPosY);
        if (ImGui::Button("Go")) {

            openSceneByfdid(prevMapId, prevMapRec.WdtFileID, worldPosX, worldPosY, 200);
            showSelectMap = false;

            ImGui::CloseCurrentPopup();
        }
        ImGui::EndPopup();
    }

    if (prevMinimapZoom != minimapZoom) {
        auto windowSize = ImGui::GetWindowSize();
        ImGui::SetScrollX((ImGui::GetScrollX() + windowSize.x / 2.0) * minimapZoom / prevMinimapZoom -
                          windowSize.x / 2.0);
        ImGui::SetScrollY((ImGui::GetScrollY() + windowSize.y / 2.0) * minimapZoom / prevMinimapZoom -
                          windowSize.y / 2.0);
    }
    prevMinimapZoom = minimapZoom;

    ImGui::EndChild();
}

void FrontendUI::showMainMenu() {
    if (ImGui::BeginMainMenuBar()) {
        if (ImGui::BeginMenu("File")) {
//            ImGui::MenuItem("(dummy menu)", NULL, false, false);
            if (ImGui::MenuItem("Open CASC Storage...")) {
                fileDialog.Open();
            }

            if (ImGui::MenuItem("Open Map selection", "", false, cascOpened)) {
                showSelectMap = true;
            }
            if (ImGui::MenuItem("Unload scene", "", false, cascOpened)) {
                unloadScene();
            }
            ImGui::EndMenu();
        }
        if (ImGui::BeginMenu("View")) {
            if (ImGui::MenuItem("Open minimap")) {}
            if (ImGui::MenuItem("Open current stats")) { showCurrentStats = true; }
            ImGui::Separator();
            if (ImGui::MenuItem("Open settings")) {showSettings = true;}
            if (ImGui::MenuItem("Open QuickLinks")) {showQuickLinks = true;}
            if (ImGui::MenuItem("Open MapConstruction")) {showMapConstruction = true;}
            if (ImGui::MenuItem("Open minimap generator")) {
                showMinimapGeneratorSettings = true;
            }
            if (ImGui::MenuItem("Test export")) {
                if (currentScene != nullptr) {
                    exporter = std::make_shared<GLTFExporter>("./gltf/");
                    currentScene->exportScene(exporter.get());
                    exporterFramesReady = 0;
                }
            }
            if (ImGui::MenuItem("Test data export")) {
                dataExporter = new DataExporterClass(m_api);
            }
            ImGui::Separator();
            if (ImGui::MenuItem("Make screenshot")) {
                showMakeScreenshot = true;
                screenShotWidth = lastWidth;
                screenShotHeight = lastHeight;

            }
            ImGui::EndMenu();
        }
        ImGui::EndMainMenuBar();
    }
}

//

void FrontendUI::initImgui(
#ifdef __ANDROID_API__
    ANativeWindow *window
#else
    GLFWwindow *window
#endif
) {

    emptyMinimap();

    // Setup Dear ImGui context
    IMGUI_CHECKVERSION();
    auto context = ImGui::CreateContext();
    auto &fileDialog = this->fileDialog;
    addIniCallback(context,
               "Global Settings",
               [&fileDialog](const char* line) -> void {
                    char lastCascDir[256];
                    if (sscanf(line, "lastCascDir=%[^\n\r]", &lastCascDir) == 1) {
                        std::string s = std::string(&lastCascDir[0]);
//                        std::cout << " read string s = " << s << std::endl;

                        fileDialog.SetPwd(s);
                    }
               },
               [&fileDialog](ImGuiTextBuffer* buf) -> void {
                   std::string currPath = fileDialog.GetSelected();
                   buf->appendf("lastCascDir=%s\n", currPath.c_str());
               }
       );

    ImGuiIO &io = ImGui::GetIO();
    (void) io;
    io.ConfigFlags |= ImGuiConfigFlags_NavEnableKeyboard;     // Enable Keyboard Controls
    io.ConfigFlags |= ImGuiConfigFlags_NavEnableGamepad;      // Enable Gamepad Controls

    // Setup Dear ImGui style
    ImGui::StyleColorsDark();
    //ImGui::StyleColorsClassic();

    // Setup Platform/Renderer bindings
#ifdef __ANDROID_API__
    ImGui_ImplAndroid_Init(window);
#else
    ImGui_ImplGlfw_InitForOpenGL(window, true);
#endif
}

void FrontendUI::newFrame() {

//    ImGui_ImplOpenGL3_NewFrame();
    //Create Font image
    if (this->fontTexture == nullptr)
        return;

#ifdef __ANDROID_API__
    ImGui_ImplAndroid_NewFrame();
#else
    ImGui_ImplGlfw_NewFrame();
#endif
    ImGui::NewFrame();

    ImGuiIO& io = ImGui::GetIO();
    io.uiScale = this->uiScale;
    io.DisplaySize = ImVec2((float)io.DisplaySize.x / io.uiScale, (float)io.DisplaySize.y / io.uiScale);
}

bool FrontendUI::getStopMouse() {
    ImGuiIO &io = ImGui::GetIO();
    return io.WantCaptureMouse;
}

bool FrontendUI::getStopKeyboard() {
    ImGuiIO &io = ImGui::GetIO();
    return io.WantCaptureKeyboard;
}



void FrontendUI::showQuickLinksDialog() {
    if (!showQuickLinks) return;
    std::vector<int> replacementTextureFDids = {};

    ImGui::Begin("Quick Links", &showQuickLinks);
    if (ImGui::Button("nightborne model", ImVec2(-1, 0))) {
        openM2SceneByfdid(1810676, replacementTextureFDids);
    }
    if (ImGui::Button("Tomb of sargares hall", ImVec2(-1, 0))) {
        openMapByIdAndWDTId(1676, 1532459, 6289, -801, 3028);
    }

    if (ImGui::Button("(WMO) Model with broken portal culling", ImVec2(-1, 0))) {
        openWMOSceneByfdid(4217818);
    }
    if (ImGui::Button("(WMO) NPE Ship with waterfall model", ImVec2(-1, 0))) {
        openWMOSceneByfdid(3314067);
    }
    if (ImGui::Button("Hearthstone Tavern", ImVec2(-1, 0))) {
        openWMOSceneByfdid(2756726);
    }
    if (ImGui::Button("Original WVF1 model", ImVec2(-1, 0))) {
        openM2SceneByfdid(2445860, replacementTextureFDids);
    }
    if (ImGui::Button("Stormwind mage portal", ImVec2(-1, 0))) {
        openM2SceneByfdid(2394711, replacementTextureFDids);
    }

//    if (ImGui::Button("Azeroth map: Lion's Rest (Legion)", ImVec2(-1, 0))) {
//        openMapByIdAndFilename(0, "azeroth", -8739, 944, 200);
//    }
    if (ImGui::Button("Nyalotha map", ImVec2(-1, 0))) {
        openSceneByfdid(2217, 2842322, -11595, 9280, 260);
    }
    if (ImGui::Button("WMO 1247268", ImVec2(-1, 0))) {
        openWMOSceneByfdid(1247268);
    }
    if (ImGui::Button("Ironforge.wmo", ImVec2(-1, 0))) {
        openWMOSceneByfdid(113992);
    }

    if (ImGui::Button("Some item", ImVec2(-1, 0))) {
            replacementTextureFDids = std::vector<int>(17);
            replacementTextureFDids[1] = 528801;
            for (auto &fdid: replacementTextureFDids) {
                fdid = 1029337;
            }
            openM2SceneByfdid(1029334, replacementTextureFDids);
    }
    if (ImGui::Button("IGC Anduin", ImVec2(-1, 0))) {
        openM2SceneByfdid(3849312, replacementTextureFDids);
    }
    if (ImGui::Button("Steamscale mount", ImVec2(-1, 0))) {
        openM2SceneByfdid(2843110, replacementTextureFDids);
    }
    if (ImGui::Button("Spline emitter", ImVec2(-1, 0))) {
        openM2SceneByfdid(1536145, replacementTextureFDids);
    }
    if (ImGui::Button("Nether collector top", ImVec2(-1, 0))) {
        openM2SceneByfdid(193157, replacementTextureFDids);
    }
    if (ImGui::Button("Сollector top", ImVec2(-1, 0))) {
        openWMOSceneByfdid(113540);
    }

    if (ImGui::Button("Fox", ImVec2(-1, 0))) {
            replacementTextureFDids = std::vector<int>(17);
            replacementTextureFDids[11] = 3071379;

            openM2SceneByfdid(3071370, replacementTextureFDids);
    }
    if (ImGui::Button("COT hourglass", ImVec2(-1, 0))) {
        openM2SceneByfdid(190850, replacementTextureFDids);
    }
    if (ImGui::Button("Gryphon roost", ImVec2(-1, 0))) {
        openM2SceneByfdid(198261, replacementTextureFDids);
    }
    if (ImGui::Button("Northrend Human Inn", ImVec2(-1, 0))) {
            openWMOSceneByfdid(114998);
    }
    if (ImGui::Button("Strange WMO", ImVec2(-1, 0))) {
            openWMOSceneByfdid(2342637);
    }
    if (ImGui::Button("Flyingsprite", ImVec2(-1, 0))) {
            replacementTextureFDids = std::vector<int>(17);

            replacementTextureFDids[11] = 3059000;
            openM2SceneByfdid(3024835, replacementTextureFDids);
    }
    if (ImGui::Button("maldraxxusflyer", ImVec2(-1, 0))) {
            replacementTextureFDids = std::vector<int>(17);
            replacementTextureFDids[11] = 3196375;
            openM2SceneByfdid(3196372, replacementTextureFDids);
    }
    if (ImGui::Button("ridingphoenix", ImVec2(-1, 0))) {
            replacementTextureFDids = std::vector<int>(17);

            openM2SceneByfdid(125644, replacementTextureFDids);
    }
    if (ImGui::Button("Upright Orc", ImVec2(-1, 0))) {
            replacementTextureFDids = std::vector<int>(17);
            replacementTextureFDids[1] = 3844710;
            openM2SceneByfdid(1968587, replacementTextureFDids);
    }
    if (ImGui::Button("quillboarbrute.m2", ImVec2(-1, 0))) {
            replacementTextureFDids = std::vector<int>(17);
            replacementTextureFDids[11] = 1786107;
            openM2SceneByfdid(1784020, replacementTextureFDids);
    }
    if (ImGui::Button("WMO With Horde Symbol", ImVec2(-1, 0))) {
            openWMOSceneByfdid(1846142);
    }
    if (ImGui::Button("WMO 3565693", ImVec2(-1, 0))) {
            openWMOSceneByfdid(3565693);
    }

    if (ImGui::Button("Vanilla login screen", ImVec2(-1, 0))) {
            openM2SceneByfdid(131970, replacementTextureFDids);
    }
    if (ImGui::Button("BC login screen", ImVec2(-1, 0))) {
            openM2SceneByfdid(131982, replacementTextureFDids);
            //        auto ambient = mathfu::vec4(0.3929412066936493f, 0.26823532581329346f, 0.3082353174686432f, 0);
            m_api->getConfig()->BCLightHack = true;
    }
    if (ImGui::Button("Wrath login screen", ImVec2(-1, 0))) {
            openM2SceneByfdid(236122, replacementTextureFDids);
    }

    if (ImGui::Button("Cataclysm login screen", ImVec2(-1, 0))) {
            openM2SceneByfdid(466614, replacementTextureFDids);
    }
    if (ImGui::Button("Panda login screen", ImVec2(-1, 0))) {
            openM2SceneByfdid(631713, replacementTextureFDids);
    }
    if (ImGui::Button("Draenor login screen", ImVec2(-1, 0))) {
            openM2SceneByName("interface/glues/models/ui_mainmenu_warlords/ui_mainmenu_warlords.m2", replacementTextureFDids);
    }
    if (ImGui::Button("Legion Login Screen", ImVec2(-1, 0))) {
            openM2SceneByfdid(1396280, replacementTextureFDids);
//            m_api->getConfig()->setBCLightHack(true);
    }
    if (ImGui::Button("BfA login screen", ImVec2(-1, 0))) {
            openM2SceneByfdid(2021650, replacementTextureFDids);
//            m_api->getConfig()->setBCLightHack(true);
    }
    if (ImGui::Button("Shadowlands login screen", ImVec2(-1, 0))) {
            openM2SceneByfdid(3846560, replacementTextureFDids);
//            m_api->getConfig()->setBCLightHack(true);
    }

    if (ImGui::Button("Shadowlands clouds", ImVec2(-1, 0))) {
            openM2SceneByfdid(3445776, replacementTextureFDids);
    }

    if (ImGui::Button("Pink serpent", ImVec2(-1, 0))) {
            replacementTextureFDids = std::vector<int>(17);

            replacementTextureFDids[11] = 2905480;
            replacementTextureFDids[12] = 2905481;
            replacementTextureFDids[13] = 577442;
            openM2SceneByfdid(577443, replacementTextureFDids);
    }
    if (ImGui::Button("Wolf", ImVec2(-1, 0))) {
            replacementTextureFDids = std::vector<int>(17);

            replacementTextureFDids[11] = 126494;
            replacementTextureFDids[12] = 126495;
            replacementTextureFDids[13] = 0;
            openM2SceneByfdid(126487, replacementTextureFDids);
    }

    if (ImGui::Button("Aggramar", ImVec2(-1, 0))) {
            replacementTextureFDids = std::vector<int>(17);
            replacementTextureFDids[11] = 1599776;
            openM2SceneByfdid(1599045, replacementTextureFDids);
    }
    if (ImGui::Button("M2 3087468", ImVec2(-1, 0))) {
            replacementTextureFDids = std::vector<int>(17);
            replacementTextureFDids[11] = 3087540;
            openM2SceneByfdid(3087468, replacementTextureFDids);
    }

    if (ImGui::Button("Nagrand skybox", ImVec2(-1, 0))) {

        openM2SceneByfdid(130575, replacementTextureFDids);

    }
    if (ImGui::Button("Torghast raid skybox", ImVec2(-1, 0))) {

        openM2SceneByfdid(4001212, replacementTextureFDids);

    }
    if (ImGui::Button("3445776 PBR cloud sky in Maw", ImVec2(-1, 0))) {
            openM2SceneByfdid(3445776, replacementTextureFDids);
    }
    if (ImGui::Button("M2 3572296", ImVec2(-1, 0))) {
            openM2SceneByfdid(3572296, replacementTextureFDids);
    }
    if (ImGui::Button("M2 3487959", ImVec2(-1, 0))) {
            openM2SceneByfdid(3487959, replacementTextureFDids);
    }
    if (ImGui::Button("M2 1729717 waterfall", ImVec2(-1, 0))) {
            openM2SceneByfdid(1729717, replacementTextureFDids);
    }
    if (ImGui::Button("Maw jailer", ImVec2(-1, 0))) {
//        3096499,3096495
        replacementTextureFDids = std::vector<int>(17);
        replacementTextureFDids[11] = 3096499;
        replacementTextureFDids[12] = 3096495;
            openM2SceneByfdid(3095966, replacementTextureFDids);
    }
    if (ImGui::Button("Creature with colors", ImVec2(-1, 0))) {
//        3096499,3096495
            openM2SceneByfdid(1612576, replacementTextureFDids);
    }
    if (ImGui::Button("IC new sky", ImVec2(-1, 0))) {
            openM2SceneByfdid(3159936, replacementTextureFDids);
    }


    if (ImGui::Button("vampire candle", ImVec2(-1, 0))) {
            openM2SceneByfdid(3184581, replacementTextureFDids);
    }
    if (ImGui::Button("Bog Creature", ImVec2(-1, 0))) {
            replacementTextureFDids = std::vector<int>(17);
            replacementTextureFDids[11] = 3732358;
            replacementTextureFDids[12] = 3732360;
            replacementTextureFDids[13] = 3732368;

            openM2SceneByfdid(3732303, replacementTextureFDids);
    }

    ImGui::Separator();
    ImGui::Text("Models for billboard checking");
    ImGui::NewLine();
    if (ImGui::Button("Dalaran dome", ImVec2(-1, 0))) {
            openM2SceneByfdid(203598, replacementTextureFDids);
    }
    if (ImGui::Button("Gift of Nzoth", ImVec2(-1, 0))) {
            openM2SceneByfdid(2432705, replacementTextureFDids);
    }
    if (ImGui::Button("Plagueheart Shoulderpad", ImVec2(-1, 0))) {
            openM2SceneByfdid(143343, replacementTextureFDids);
    }
    if (ImGui::Button("Dalaran eye", ImVec2(-1, 0))) {
            openM2SceneByfdid(243044, replacementTextureFDids);
    }
    if (ImGui::Button("Hand weapon", ImVec2(-1, 0))) {
            replacementTextureFDids = std::vector<int>(17);
            replacementTextureFDids[1] = 528801;
            for (auto &fdid: replacementTextureFDids) {
                fdid = 528801;
            }
            openM2SceneByfdid(528797, replacementTextureFDids);
    }

    ImGui::End();
}

void FrontendUI::showSettingsDialog() {
    if(showSettings) {
        ImGui::Begin("Settings", &showSettings);

        {
            std::string currentCamera;
            if (currentCameraNum == -1) {
                currentCamera = "First person";
            } else {
                currentCamera = "Camera Num " + std::to_string(currentCameraNum);
            }


            ImGui::Text("Camera selection");
            ImGui::SameLine();
            if (ImGui::BeginCombo("##combo", currentCamera.c_str())) // The second parameter is the label previewed before opening the combo.
            {
                int cameraNum = getCameraNumCallback();

                {
                    std::string caption = "First person";
                    if (ImGui::Selectable(caption.c_str(), currentCameraNum == -1)) {
                        setNewCameraCallback(-1);
                        currentCameraNum = -1;
                    }
                }

                for (int n = 0; n < cameraNum; n++)
                {
                    bool is_selected = (currentCameraNum == n); // You can store your selection however you want, outside or inside your objects
                    std::string caption = "Camera Num " + std::to_string(n);
                    if (ImGui::Selectable(caption.c_str(), is_selected)) {
                        if (setNewCameraCallback(n)) {
                            currentCameraNum = n;
                        }
                    }

                    if (is_selected)
                        ImGui::SetItemDefaultFocus();   // You may set the initial focus when opening the combo (scrolling + for keyboard navigation support)
                }
                ImGui::EndCombo();
            }
        }
        ImGui::Separator();

//        {
//            std::string currentMode = std::to_string(m_api->getConfig()->diffuseColorHack);
//            ImGui::Text("Diffuse hack selection");
//            ImGui::SameLine();
//            if (ImGui::BeginCombo("##diffuseCombo", currentMode.c_str())) // The second parameter is the label previewed before opening the combo.
//            {
//
//                for (int n = 0; n < 6; n++)
//                {
//                    bool is_selected = (m_api->getConfig()->diffuseColorHack == n); // You can store your selection however you want, outside or inside your objects
//                    std::string caption =std::to_string(n);
//                    if (ImGui::Selectable(caption.c_str(), is_selected)) {
//                        m_api->getConfig()->diffuseColorHack = n;
//                    }
//
//                    if (is_selected)
//                        ImGui::SetItemDefaultFocus();   // You may set the initial focus when opening the combo (scrolling + for keyboard navigation support)
//                }
//                ImGui::EndCombo();
//            }
//        }

        if (ImGui::SliderFloat("Far plane", &farPlane, 200, 2000)) {
            m_api->getConfig()->farPlane = farPlane;
            m_api->getConfig()->farPlaneForCulling = farPlane+50;
        }

        if (ImGui::Checkbox("Use gauss blur", &useGaussBlur)) {
            m_api->getConfig()->useGaussBlur = useGaussBlur;
        }

        bool disableFog = m_api->getConfig()->disableFog;
        if (ImGui::Checkbox("Disable fog", &disableFog)) {
            m_api->getConfig()->disableFog = disableFog;
        }

<<<<<<< HEAD
        bool renderPortals = m_api->getConfig()->renderPortals;
        if (ImGui::Checkbox("Render portals", &renderPortals)) {
            m_api->getConfig()->renderPortals = renderPortals;
        }
        if (renderPortals) {
            bool renderPortalsIgnoreDepth = m_api->getConfig()->renderPortalsIgnoreDepth;
            if (ImGui::Checkbox("Ignore depth test for rendering portals", &renderPortalsIgnoreDepth)) {
                m_api->getConfig()->renderPortalsIgnoreDepth = renderPortalsIgnoreDepth;
            }
        }

=======
        bool renderM2 = m_api->getConfig()->renderM2;
        if (ImGui::Checkbox("Render M2", &renderM2)) {
            m_api->getConfig()->renderM2 = renderM2;
        }

        bool renderWMO = m_api->getConfig()->renderWMO;
        if (ImGui::Checkbox("Render WMO", &renderWMO)) {
            m_api->getConfig()->renderWMO = renderWMO;
        }

        bool drawM2BB = m_api->getConfig()->drawM2BB;
        if (ImGui::Checkbox("Render M2 Bounding Box", &drawM2BB)) {
            m_api->getConfig()->drawM2BB = drawM2BB;
        }
>>>>>>> 210fd0a6

        bool useDoubleCameraDebug = m_api->getConfig()->doubleCameraDebug;
        if (ImGui::Checkbox("Enable second camera(for debug)", &useDoubleCameraDebug)) {
            m_api->getConfig()->doubleCameraDebug = useDoubleCameraDebug;
        }

        if (useDoubleCameraDebug) {
            if (m_api->debugCamera == nullptr) {
                m_api->debugCamera = std::make_shared<FirstPersonCamera>();
                m_api->debugCamera->setMovementSpeed(movementSpeed);
                float currentCameraPos[4] = {0, 0, 0, 0};
                m_api->camera->getCameraPosition(&currentCameraPos[0]);


                m_api->debugCamera->setCameraPos(currentCameraPos[0],
                                                 currentCameraPos[1],
                                                 currentCameraPos[2]);
            }

            bool controlSecondCamera = m_api->getConfig()->controlSecondCamera;
            if (ImGui::Checkbox("Control debug camera", &controlSecondCamera)) {
                m_api->getConfig()->controlSecondCamera = controlSecondCamera;
            }

            bool swapMainAndDebug = m_api->getConfig()->swapMainAndDebug;
            if (ImGui::Checkbox("Swap main and debug cameras", &swapMainAndDebug)) {
                m_api->getConfig()->swapMainAndDebug = swapMainAndDebug;
            }
        } else {
            m_api->debugCamera = nullptr;
        }

        pauseAnimation = m_api->getConfig()->pauseAnimation;
        if (ImGui::Checkbox("Pause animation", &pauseAnimation)) {
            m_api->getConfig()->pauseAnimation = pauseAnimation;
        }

        if (ImGui::Button("Reset Animation")) {
                resetAnimationCallback();
        }

        ImGui::Text("Time: %02d:%02d", (int)(currentTime/120), (int)((currentTime/2) % 60));
        if (ImGui::SliderInt("Current time", &currentTime, 0, 2880)) {
            m_api->getConfig()->currentTime = currentTime;
        }

        if (ImGui::SliderFloat("Movement Speed", &movementSpeed, 0.3, 100)) {
            m_api->camera->setMovementSpeed(movementSpeed);
        }

        switch(m_api->getConfig()->globalLighting) {
            case EParameterSource::eDatabase: {
                lightSource = 0;
                break;
            }
            case EParameterSource::eM2: {
                lightSource = 1;
                break;
            }
            case EParameterSource::eConfig: {
                lightSource = 2;
                break;
            }
        }

        if (ImGui::RadioButton("Use global timed light", &lightSource, 0)) {
            m_api->getConfig()->globalLighting = EParameterSource::eDatabase;
        }
        if (ImGui::RadioButton("Use ambient light from M2  (only for M2 scenes)", &lightSource, 1)) {
            m_api->getConfig()->globalLighting = EParameterSource::eM2;
        }
        if (ImGui::RadioButton("Manual light", &lightSource, 2)) {
            m_api->getConfig()->globalLighting = EParameterSource::eConfig;
        }

        if (m_api->getConfig()->globalLighting == EParameterSource::eConfig) {
            {
                auto ambient = m_api->getConfig()->exteriorAmbientColor;
                exteriorAmbientColor = {ambient.x, ambient.y, ambient.z};
                ImVec4 col = ImVec4(ambient.x, ambient.y, ambient.z, 1.0);
                if (ImGui::ColorButton("ExteriorAmbientColor##3b", col)) {
                    ImGui::OpenPopup("Exterior Ambient picker");
                }
                ImGui::SameLine();
                ImGui::Text("Exterior Ambient");

                if (ImGui::BeginPopup("Exterior Ambient picker")) {
                    if (ImGui::ColorPicker3("Exterior Ambient", exteriorAmbientColor.data())) {
                        m_api->getConfig()->exteriorAmbientColor = mathfu::vec4(
                            exteriorAmbientColor[0], exteriorAmbientColor[1], exteriorAmbientColor[2], 1.0);
                    }
                    ImGui::EndPopup();
                }
            }

            {
                auto horizontAmbient = m_api->getConfig()->exteriorHorizontAmbientColor;
                exteriorHorizontAmbientColor = {horizontAmbient.x, horizontAmbient.y, horizontAmbient.z};
                ImVec4 col = ImVec4(horizontAmbient.x, horizontAmbient.y, horizontAmbient.z, 1.0);
                if (ImGui::ColorButton("ExteriorHorizontAmbientColor##3b", col)) {
                    ImGui::OpenPopup("Exterior Horizont Ambient picker");
                }
                ImGui::SameLine();
                ImGui::Text("Exterior Horizont Ambient");

                if (ImGui::BeginPopup("Exterior Horizont Ambient picker")) {
                    if (ImGui::ColorPicker3("Exterior Horizont Ambient", exteriorHorizontAmbientColor.data())) {
                        m_api->getConfig()->exteriorHorizontAmbientColor = mathfu::vec4 (
                            exteriorHorizontAmbientColor[0],
                            exteriorHorizontAmbientColor[1], exteriorHorizontAmbientColor[2], 1.0);
                    }
                    ImGui::EndPopup();
                }
            }
            {
                auto groundAmbient = m_api->getConfig()->exteriorGroundAmbientColor;
                exteriorGroundAmbientColor = {groundAmbient.x, groundAmbient.y, groundAmbient.z};
                ImVec4 col = ImVec4(groundAmbient.x, groundAmbient.y, groundAmbient.z, 1.0);

                if (ImGui::ColorButton("ExteriorGroundAmbientColor##3b", col)) {
                    ImGui::OpenPopup("Exterior Ground Ambient picker");
                }
                ImGui::SameLine();
                ImGui::Text("Exterior Ground Ambient");

                if (ImGui::BeginPopup("Exterior Ground Ambient picker")) {
                    if (ImGui::ColorPicker3("Exterior Ground Ambient", exteriorGroundAmbientColor.data())) {
                        m_api->getConfig()->exteriorGroundAmbientColor = mathfu::vec4(
                            exteriorGroundAmbientColor[0],
                            exteriorGroundAmbientColor[1], exteriorGroundAmbientColor[2], 1.0);
                    }
                    ImGui::EndPopup();
                }
            }
        }


//        if (ImGui::SliderInt("Thread Count", &threadCount, 2, 16)) {
//            if (setThreadCount){
//                setThreadCount(threadCount);
//            }
//        }
//        if (ImGui::SliderInt("QuickSort cutoff", &quickSortCutoff, 1, 1000)) {
//            if (setQuicksortCutoff){
//                setQuicksortCutoff(quickSortCutoff);
//            }
//        }




        ImGui::End();
    }
}
#define logExecution {}
//#define logExecution { \
//    std::cout << "Passed "<<__FUNCTION__<<" line " << __LINE__ << std::endl;\
//}
void FrontendUI::produceDrawStage(HDrawStage resultDrawStage, HUpdateStage updateStage, std::vector<HGUniformBufferChunk> &additionalChunks) {
    auto m_device = m_api->hDevice;

    logExecution
    if (this->fontTexture == nullptr) {
        logExecution
        ImGuiIO& io = ImGui::GetIO();
        logExecution
        unsigned char* pixels;
        int width, height;
        logExecution
        io.Fonts->GetTexDataAsRGBA32(&pixels, &width, &height);   // Load as RGBA 32-bit (75% of the memory is wasted, but default font is so small) because it is more likely to be compatible with user's existing shaders. If your ImTextureId represent a higher-level concept than just a GL texture id, consider calling GetTexDataAsAlpha8() instead to save on GPU memory.
        logExecution
        // Upload texture to graphics system
        logExecution
        this->fontTexture = m_device->createTexture(false, false);
        this->fontTexture->loadData(width, height, pixels, ITextureFormat::itRGBA);
        logExecution
        // Store our identifier
        logExecution
        io.Fonts->TexID = this->fontTexture;
        logExecution
        return;
    }
    logExecution
    if (exporter != nullptr) {
        if (m_processor->completedAllJobs() && !m_api->hDevice->wasTexturesUploaded()) {
            exporterFramesReady++;
        }
        if (exporterFramesReady > 5) {
            exporter->saveToFile("model.gltf");
            exporter = nullptr;
        }
    }
    logExecution
    lastWidth = resultDrawStage->viewPortDimensions.maxs[0];
    lastHeight = resultDrawStage->viewPortDimensions.maxs[1];

    resultDrawStage->opaqueMeshes = std::make_shared<MeshesToRender>();
    logExecution
    auto *draw_data = ImGui::GetDrawData();
    logExecution
    if (draw_data == nullptr)
        return;

    int  fb_width = (int)(draw_data->DisplaySize.x * draw_data->FramebufferScale.x);
    int fb_height = (int)(draw_data->DisplaySize.y * draw_data->FramebufferScale.y);
    if (fb_width <= 0 || fb_height <= 0) {
        return;
    }
    logExecution
    ImVec2 clip_off = draw_data->DisplayPos;         // (0,0) unless using multi-viewports
    ImVec2 clip_scale = draw_data->FramebufferScale; // (1,1) unless using retina display which are often (2,2)
    logExecution
    //Create projection matrix:
    auto uiScale = ImGui::GetIO().uiScale;
    float L = draw_data->DisplayPos.x * uiScale;
    float R = (draw_data->DisplayPos.x + draw_data->DisplaySize.x) * uiScale;
    float T = draw_data->DisplayPos.y * uiScale;
    float B = (draw_data->DisplayPos.y + draw_data->DisplaySize.y) * uiScale;
    logExecution
    mathfu::mat4 ortho_projection =
        {
            { 2.0f/(R-L),   0.0f,         0.0f,   0.0f },
            { 0.0f,         2.0f/(T-B),   0.0f,   0.0f },
            { 0.0f,         0.0f,        -1.0f,   0.0f },
            { (R+L)/(L-R),  (T+B)/(B-T),  0.0f,   1.0f },
        };

    logExecution
    if (m_device->getIsVulkanAxisSystem()) {
        static const mathfu::mat4 vulkanMatrixFix1 = mathfu::mat4(1, 0, 0, 0,
                                                                 0, -1, 0, 0,
                                                                 0, 0, 1.0/2.0, 1/2.0,
                                                                 0, 0, 0, 1).Transpose();
        ortho_projection = vulkanMatrixFix1 * ortho_projection;
    }
    logExecution
    auto uboPart = m_device->createUniformBufferChunk(sizeof(ImgUI::modelWideBlockVS));


    uboPart->setUpdateHandler([ortho_projection,uiScale](IUniformBufferChunk* self, const HFrameDepedantData &frameDepedantData) {
        auto &uni = self->getObject<ImgUI::modelWideBlockVS>();
        uni.projectionMat = ortho_projection;
        uni.scale[0] = uiScale;
    });

    logExecution
    auto shaderPermute = m_device->getShader("imguiShader", nullptr);
    logExecution
    // Render command lists
    for (int n = 0; n < draw_data->CmdListsCount; n++)
    {
        const ImDrawList* cmd_list = draw_data->CmdLists[n];

        // Upload vertex/index buffers
        auto vertexBufferBindings = m_device->createVertexBufferBindings();
        auto vboBuffer = m_device->createVertexBuffer();
        auto iboBuffer = m_device->createIndexBuffer();

        vboBuffer->uploadData(cmd_list->VtxBuffer.Data, cmd_list->VtxBuffer.Size * sizeof(ImDrawVert));
        iboBuffer->uploadData(cmd_list->IdxBuffer.Data, cmd_list->IdxBuffer.Size * sizeof(ImDrawIdx));

        //Create vao
        GVertexBufferBinding vertexBufferBinding;
        vertexBufferBinding.bindings = std::vector<GBufferBinding>(&imguiBindings[0], &imguiBindings[3]);
        vertexBufferBinding.vertexBuffer = vboBuffer;

        vertexBufferBindings->setIndexBuffer(iboBuffer);
        vertexBufferBindings->addVertexBufferBinding(vertexBufferBinding);
        vertexBufferBindings->save();

        for (int cmd_i = 0; cmd_i < cmd_list->CmdBuffer.Size; cmd_i++)
        {


            const ImDrawCmd* pcmd = &cmd_list->CmdBuffer[cmd_i];
            if (pcmd->UserCallback != NULL)
            {
                // User callback, registered via ImDrawList::AddCallback()
                // (ImDrawCallback_ResetRenderState is a special callback value used by the user to request the renderer to reset render state.)
//                if (pcmd->UserCallback == ImDrawCallback_ResetRenderState)
//                    ImGui_ImplOpenGL3_SetupRenderState(draw_data, fb_width, fb_height, vertex_array_object);
//                else
//                    pcmd->UserCallback(cmd_list, pcmd);
                assert(pcmd->UserCallback == NULL);
            }
            else
            {
                // Project scissor/clipping rectangles into framebuffer space
                ImVec4 clip_rect;
                clip_rect.x = (pcmd->ClipRect.x - clip_off.x) * clip_scale.x;
                clip_rect.y = (pcmd->ClipRect.y - clip_off.y) * clip_scale.y;
                clip_rect.z = (pcmd->ClipRect.z - clip_off.x) * clip_scale.x;
                clip_rect.w = (pcmd->ClipRect.w - clip_off.y) * clip_scale.y;

                if (clip_rect.x < fb_width && clip_rect.y < fb_height && clip_rect.z >= 0.0f && clip_rect.w >= 0.0f)
                {
                    // Apply scissor/clipping rectangle
                    // Create mesh add add it to collected meshes
                    gMeshTemplate meshTemplate(vertexBufferBindings, shaderPermute);
                    meshTemplate.element = DrawElementMode::TRIANGLES;
                    meshTemplate.blendMode = EGxBlendEnum::GxBlend_Alpha;
                    meshTemplate.backFaceCulling = false;
                    meshTemplate.depthCulling = false;

                    meshTemplate.scissorEnabled = true;
                    //Vulkan has different clip offset compared to OGL
                    if (!m_device->getIsVulkanAxisSystem()) {
                        meshTemplate.scissorOffset = {(int)(clip_rect.x* uiScale), (int)((fb_height - clip_rect.w)* uiScale)};
                        meshTemplate.scissorSize = {(int)((clip_rect.z - clip_rect.x) * uiScale), (int)((clip_rect.w - clip_rect.y)* uiScale)};
                    } else {
                        meshTemplate.scissorOffset = {(int)(clip_rect.x * uiScale), (int)((clip_rect.y) * uiScale)};
                        meshTemplate.scissorSize = {(int)((clip_rect.z - clip_rect.x)* uiScale), (int)((clip_rect.w - clip_rect.y)* uiScale)};
                    }

                    meshTemplate.ubo[1] = uboPart;
                    meshTemplate.textureCount = 1;
                    meshTemplate.texture[0] = pcmd->TextureId;

                    meshTemplate.start = pcmd->IdxOffset * 2;
                    meshTemplate.end = pcmd->ElemCount;

                    resultDrawStage->opaqueMeshes->meshes.push_back(m_device->createMesh(meshTemplate));
                }
            }
        }
    }

    //1. Collect buffers
    auto &bufferChunks = updateStage->uniformBufferChunks;
    int renderIndex = 0;
    for (const auto &mesh : resultDrawStage->opaqueMeshes->meshes) {
        for (int i = 0; i < 5; i++ ) {
            auto bufferChunk = mesh->getUniformBuffer(i);

            if (bufferChunk != nullptr) {
                bufferChunks.push_back(bufferChunk);
            }
        }
    }

    std::sort( bufferChunks.begin(), bufferChunks.end());
    bufferChunks.erase( unique( bufferChunks.begin(), bufferChunks.end() ), bufferChunks.end() );
}


void FrontendUI::getMapList(std::vector<MapRecord> &mapList) {
    if (m_api->databaseHandler == nullptr)  return;

    m_api->databaseHandler->getMapArray(mapList);
}

bool FrontendUI::fillAdtSelectionminimap(std::array<std::array<HGTexture, 64>, 64> &minimap, bool &isWMOMap,
                                         bool &wdtFileExists) {
    if (m_wdtFile == nullptr) return false;

    if (m_wdtFile->getStatus() == FileStatus::FSRejected) {
        wdtFileExists = false;
        isWMOMap = false;
        return false;
    }

    if (m_wdtFile->getStatus() != FileStatus::FSLoaded) return false;

    isWMOMap = m_wdtFile->mphd->flags.wdt_uses_global_map_obj != 0;

    for (int i = 0; i < 64; i++) {
        for (int j = 0; j < 64; j++) {
            if (m_wdtFile->mapFileDataIDs[i*64 + j].minimapTexture > 0) {
                auto texture = m_api->cacheStorage->getTextureCache()->getFileId(m_wdtFile->mapFileDataIDs[i*64 + j].minimapTexture);
                minimap[i][j] = m_api->hDevice->createBlpTexture(texture, false, false);
            } else {
                minimap[i][j] = nullptr;
            }
        }
    }
    return true;
}

std::string FrontendUI::getCurrentAreaName() {
    auto conf = m_api->getConfig();
    return conf->areaName;
}

void FrontendUI::showMakeScreenshotDialog() {
   if (showMakeScreenshot) {
       ImGui::Begin("Make screenshot", &showMakeScreenshot);
       {
           ImGui::Text("Width:  ");
           ImGui::SameLine();
           if (ImGui::InputInt("##width", &screenShotWidth)) {
                if (screenShotWidth < 0) {
                    screenShotWidth = 0;
                }
           }

           ImGui::Text("Height: ");
           ImGui::SameLine();
           if (ImGui::InputInt("##height", &screenShotHeight)) {
               if (screenShotHeight < 0) {
                   screenShotHeight = 0;
               }
           }

           if (ImGui::Button("Make screenshot", ImVec2(-1, 23))) {
               createFileDialog.Open();
           }
           ImGui::NewLine();

           ImGui::End();
       }

   }
}

void FrontendUI::produceUpdateStage(HUpdateStage updateStage) {
    this->update(updateStage);


}

mathfu::mat4 getInfZMatrix(float f, float aspect) {
    return mathfu::mat4(
        f / aspect, 0.0f,  0.0f,  0.0f,
        0.0f,    f,  0.0f,  0.0f,
        0.0f, 0.0f,  1, -1.0f,
        0.0f, 0.0f, 1,  0.0f);
}

HDrawStage createSceneDrawStage(HFrameScenario sceneScenario, int width, int height, double deltaTime, bool isScreenshot,
                                bool produceDoubleCamera, bool swapDebugCamera,
                                ApiContainer &apiContainer, const std::shared_ptr<IScene> &currentScene, HCullStage &cullStage) {


    static const mathfu::mat4 vulkanMatrixFix2 = mathfu::mat4(1, 0, 0, 0,
                                                              0, -1, 0, 0,
                                                              0, 0, 1.0/2.0, 1.0/2.0,
                                                              0, 0, 0, 1).Transpose();

    float farPlaneRendering = apiContainer.getConfig()->farPlane;
    float farPlaneCulling = apiContainer.getConfig()->farPlaneForCulling;

    float nearPlane = 1.0;
    float fov = toRadian(45.0);

    float canvasAspect = (float)width / (float)height;

    HCameraMatrices cameraMatricesCulling = apiContainer.camera->getCameraMatrices(fov, canvasAspect, nearPlane, farPlaneCulling);
    HCameraMatrices cameraMatricesUpdate = apiContainer.camera->getCameraMatrices(fov, canvasAspect, nearPlane, farPlaneRendering);
    HCameraMatrices cameraMatricesRendering = cameraMatricesUpdate;
    HCameraMatrices cameraMatricesRenderingDebug = nullptr;

    if (produceDoubleCamera && apiContainer.debugCamera != nullptr)
        cameraMatricesRenderingDebug = apiContainer.debugCamera->getCameraMatrices(fov, canvasAspect, nearPlane, farPlaneRendering);


    //Frustum matrix with reversed Z
    bool isInfZSupported = apiContainer.camera->isCompatibleWithInfiniteZ();
    if (isInfZSupported)
    {
        float f = 1.0f / tan(fov / 2.0f);
        cameraMatricesRendering->perspectiveMat = getInfZMatrix(f, canvasAspect);
        if (cameraMatricesRenderingDebug != nullptr) {
            cameraMatricesRenderingDebug->perspectiveMat = cameraMatricesRendering->perspectiveMat;
        }
    }

    if (apiContainer.hDevice->getIsVulkanAxisSystem() ) {
        auto &perspectiveMatrix = cameraMatricesRendering->perspectiveMat;

        perspectiveMatrix = vulkanMatrixFix2 * perspectiveMatrix;
    }

    auto clearColor = apiContainer.getConfig()->clearColor;

    if (cameraMatricesRenderingDebug && swapDebugCamera) {
        std::swap(cameraMatricesRendering, cameraMatricesRenderingDebug);
    }

    if (currentScene != nullptr) {
        ViewPortDimensions dimensions = {{0, 0}, {width, height}};

        HFrameBuffer fb = nullptr;
        if (isScreenshot) {
            fb = apiContainer.hDevice->createFrameBuffer(width, height,
                                                         {ITextureFormat::itRGBA},
                                                         ITextureFormat::itDepth32,
                                                         apiContainer.hDevice->getMaxSamplesCnt(), 4);
        }

        cullStage = sceneScenario->addCullStage(cameraMatricesCulling, currentScene);
        auto updateStage = sceneScenario->addUpdateStage(cullStage, deltaTime*(1000.0f), cameraMatricesUpdate);
        std::vector<HDrawStage> drawStageDependencies = {};
        if (produceDoubleCamera) {
            std::vector<HDrawStage> drawStageDependencies__ = {};
            HDrawStage sceneDrawStage = sceneScenario->addDrawStage(updateStage, currentScene, cameraMatricesRenderingDebug, drawStageDependencies__,
                                                                    true,
                                                                    dimensions,
                                                                    true, isInfZSupported, clearColor, fb);
            drawStageDependencies.push_back(sceneDrawStage);

            int newWidth = floor(dimensions.maxs[0]*0.25f);
            int newHeight = floor((float)newWidth / canvasAspect);

            int newX = dimensions.maxs[0] - newWidth;
            int newY = dimensions.maxs[1] - newHeight;

            dimensions = {{newX, newY}, {newWidth, newHeight}};
        }

        HDrawStage sceneDrawStage = sceneScenario->addDrawStage(updateStage, currentScene, cameraMatricesRendering, drawStageDependencies,
                                                                true,
                                                                dimensions,
                                                                true, isInfZSupported, clearColor, fb);


        return sceneDrawStage;
    }

    return nullptr;
}

HFrameScenario FrontendUI::createFrameScenario(int canvWidth, int canvHeight, double deltaTime) {
    if (minimapGenerator != nullptr &&
        (
            minimapGenerator->getCurrentMode() == EMGMode::eScreenshotGeneration ||
            minimapGenerator->getCurrentMode() == EMGMode::eBoundingBoxCalculation
        )
    ) {
        minimapGenerator->process();
    }

    if (dataExporter != nullptr) {
        dataExporter->process();
        if (dataExporter->isDone()) {
            delete dataExporter;
            dataExporter = nullptr;
        }
    }

    if (screenshotDS != nullptr) {
        if (screenshotFrame + 5 <= m_api->hDevice->getFrameNumber()) {
            std::vector<uint8_t> buffer = std::vector<uint8_t>(screenShotWidth*screenShotHeight*4+1);

            saveDataFromDrawStage(screenshotDS->target, screenshotFilename, screenShotWidth, screenShotHeight, buffer);

            screenshotDS = nullptr;
        }
    }


    HFrameScenario sceneScenario = std::make_shared<FrameScenario>();
    std::vector<HDrawStage> uiDependecies = {};

    if (needToMakeScreenshot)
    {
        HCullStage tempCullStage = nullptr;
        auto drawStage = createSceneDrawStage(sceneScenario, screenShotWidth, screenShotHeight, deltaTime, true,
                                              false, false, *m_api,
                                              currentScene,tempCullStage);
        if (drawStage != nullptr) {
            uiDependecies.push_back(drawStage);
            screenshotDS = drawStage;
            screenshotFrame = m_api->hDevice->getFrameNumber();
        }
        needToMakeScreenshot = false;
    }
    if (minimapGenerator != nullptr && minimapGenerator->getCurrentMode() != EMGMode::eNone) {
        uiDependecies.push_back(minimapGenerator->createSceneDrawStage(sceneScenario));
    }

    //DrawStage for current frame
    bool clearOnUi = true;
    if (currentScene != nullptr && m_api->camera != nullptr)
    {
        int currentFrame = m_api->hDevice->getDrawFrameNumber();
        auto &cullStageData = m_cullstages[currentFrame];
        cullStageData = nullptr;



        auto drawStage = createSceneDrawStage(sceneScenario, canvWidth, canvHeight, deltaTime,
                                              false,
                                              m_api->getConfig()->doubleCameraDebug, m_api->getConfig()->swapMainAndDebug,
                                              *m_api,
                                              currentScene, cullStageData);
        if (drawStage != nullptr) {
            uiDependecies.push_back(drawStage);
            clearOnUi = false;
        }
    }
    //DrawStage for UI
    {
        ViewPortDimensions dimension = {
            {0,     0},
            {canvWidth, canvHeight}
        };
        auto clearColor = m_api->getConfig()->clearColor;

        auto uiCullStage = sceneScenario->addCullStage(nullptr, getShared());
        auto uiUpdateStage = sceneScenario->addUpdateStage(uiCullStage, deltaTime * (1000.0f), nullptr);
        HDrawStage frontUIDrawStage = sceneScenario->addDrawStage(uiUpdateStage, getShared(), nullptr, uiDependecies,
                                                                  true, dimension, clearOnUi, false, clearColor, nullptr);
    }

    return sceneScenario;
}

bool FrontendUI::openCascCallback(std::string cascPath) {
    HRequestProcessor newProcessor = nullptr;
    std::shared_ptr<WoWFilesCacheStorage> newStorage = nullptr;
    try {
        newProcessor = std::make_shared<CascRequestProcessor>(cascPath.c_str());
        newStorage = std::make_shared<WoWFilesCacheStorage>(newProcessor.get());
        newProcessor->setThreaded(true);
        newProcessor->setFileRequester(newStorage.get());
    } catch (...){
        return false;
    };

    m_api->cacheStorage = newStorage;
    m_processor = newProcessor;

    return true;
}

void FrontendUI::openSceneByfdid(int mapId, int wdtFileId, float x, float y, float z) {
    if (m_api->cacheStorage) {
//            storage->actuallDropCache();
    }

    currentScene = std::make_shared<Map>(m_api, mapId, wdtFileId);
    m_api->camera = std::make_shared<FirstPersonCamera>();
    m_api->camera->setCameraPos(x, y, z);
    m_api->camera->setMovementSpeed(movementSpeed);
}

void FrontendUI::openWMOSceneByfdid(int WMOFdid) {
    currentScene = std::make_shared<WmoScene>(m_api, WMOFdid);
    m_api->camera->setCameraPos(0, 0, 0);
}

void FrontendUI::openMapByIdAndFilename(int mapId, std::string mapName, float x, float y, float z) {
    currentScene = std::make_shared<Map>(m_api, mapId, mapName);
    m_api->camera->setCameraPos(x,y,z);
}
void FrontendUI::openMapByIdAndWDTId(int mapId, int wdtFileId, float x, float y, float z) {
    currentScene = std::make_shared<Map>(m_api, mapId, wdtFileId);
    m_api->camera->setCameraPos(x,y,z);
}
void FrontendUI::openM2SceneByfdid(int m2Fdid, std::vector<int> &replacementTextureIds) {
    currentScene = std::make_shared<M2Scene>(m_api, m2Fdid, -1);
    currentScene->setReplaceTextureArray(replacementTextureIds);


    m_api->camera = std::make_shared<FirstPersonCamera>();
    m_api->camera->setMovementSpeed(movementSpeed);
    m_api->getConfig()->BCLightHack = false;
//
    m_api->camera->setCameraPos(0, 0, 0);
}
void FrontendUI::openM2SceneByName(std::string m2FileName, std::vector<int> &replacementTextureIds) {
    currentScene = std::make_shared<M2Scene>(m_api, m2FileName, -1);
    currentScene->setReplaceTextureArray(replacementTextureIds);

    m_api->camera = std::make_shared<FirstPersonCamera>();
    m_api->camera->setCameraPos(0, 0, 0);
    m_api->camera->setMovementSpeed(movementSpeed);
}

void FrontendUI::unloadScene() {
    if (m_api->cacheStorage) {
        m_api->cacheStorage->actuallDropCache();
    }
    currentScene = std::make_shared<NullScene>();
}

int FrontendUI::getCameraNumCallback() {
    if (currentScene != nullptr) {
        return currentScene->getCameraNum();
    }

    return 0;
}

bool FrontendUI::setNewCameraCallback(int cameraNum) {
    if (currentScene == nullptr) return false;

    auto newCamera = currentScene->createCamera(cameraNum);
    if (newCamera == nullptr) {
        m_api->camera = std::make_shared<FirstPersonCamera>();
        m_api->camera->setMovementSpeed(movementSpeed);
        return false;
    }

    m_api->camera = newCamera;
    return true;
}

void FrontendUI::resetAnimationCallback() {
    currentScene->resetAnimation();
}

void FrontendUI::getCameraPos(float &cameraX, float &cameraY, float &cameraZ) {
    if (m_api->camera == nullptr) {
        cameraX = 0; cameraY = 0; cameraZ = 0;
        return;
    }
    float currentCameraPos[4] = {0,0,0,0};
    m_api->camera->getCameraPosition(&currentCameraPos[0]);
    cameraX = currentCameraPos[0];
    cameraY = currentCameraPos[1];
    cameraZ = currentCameraPos[2];
}

void FrontendUI::getDebugCameraPos(float &cameraX, float &cameraY, float &cameraZ) {
    if (m_api->debugCamera == nullptr) {
        cameraX = 0; cameraY = 0; cameraZ = 0;
        return;
    }
    float currentCameraPos[4] = {0,0,0,0};
    m_api->debugCamera->getCameraPosition(&currentCameraPos[0]);
    cameraX = currentCameraPos[0];
    cameraY = currentCameraPos[1];
    cameraZ = currentCameraPos[2];
}

inline bool fileExistsNotNull (const std::string& name) {
#ifdef ANDROID
    return false;
#endif

    ghc::filesystem::path p{name};
    std::error_code errorCode;

    bool fileExists = exists(p,errorCode) && ghc::filesystem::file_size(p) > 10;
    if (errorCode) {
        std::cout << "errorCode = " << errorCode.message() << std::endl;
    }

    return fileExists;
}


void FrontendUI::createDefaultprocessor() {

    const char * url = "https://wow.tools/casc/file/fname?buildconfig=4dcdb72ad9a3e875782646a4d37ee6f9&cdnconfig=bca49000f3f121b79e63f88ffaf605ab&filename=";
    const char * urlFileId = "https://wow.tools/casc/file/fdid?buildconfig=4dcdb72ad9a3e875782646a4d37ee6f9&cdnconfig=bca49000f3f121b79e63f88ffaf605ab&filename=data&filedataid=";
//
//Classics
//        const char * url = "https://wow.tools/casc/file/fname?buildconfig=bf24b9d67a4a9c7cc0ce59d63df459a8&cdnconfig=2b5b60cdbcd07c5f88c23385069ead40&filename=";
//        const char * urlFileId = "https://wow.tools/casc/file/fdid?buildconfig=bf24b9d67a4a9c7cc0ce59d63df459a8&cdnconfig=2b5b60cdbcd07c5f88c23385069ead40&filename=data&filedataid=";
//        processor = new HttpZipRequestProcessor(url);
////        processor = new ZipRequestProcessor(filePath);
////        processor = new MpqRequestProcessor(filePath);
    m_processor = std::make_shared<HttpRequestProcessor>(url, urlFileId);
//    m_processor = std::make_shared<CascRequestProcessor>("e:\\games\\wow beta\\World of Warcraft Beta\\:wowt");
////        processor->setThreaded(false);
////
    m_processor->setThreaded(true);
    m_api->cacheStorage = std::make_shared<WoWFilesCacheStorage>(m_processor.get());
    m_processor->setFileRequester(m_api->cacheStorage.get());
    overrideCascOpened(true);
}

auto FrontendUI::createMinimapGenerator() {
    boundingBoxHolder = std::make_shared<ADTBoundingBoxHolder>();
    riverColorOverrides = std::make_shared<RiverColorOverrideHolder>();

    if (sceneDef != nullptr) {
        m_minimapDB->getAdtBoundingBoxes(sceneDef->mapId, *boundingBoxHolder);
        m_minimapDB->getRiverColorOverrides(sceneDef->mapId, *riverColorOverrides);
    }

    minimapGenerator = std::make_shared<MinimapGenerator>(
        m_api->cacheStorage,
        m_api->hDevice,
        m_processor,
        m_api->databaseHandler,
        boundingBoxHolder
    );

    minimapGenerator->getConfig()->colorOverrideHolder = riverColorOverrides;

    minimapGenerator->setZoom(previewZoom);
    minimapGenerator->setLookAtPoint(previewX, previewY);


//    sceneDef = {
//        EMGMode::eScreenshotGeneration,
//        0,
//        mathfu::vec4(0.0671968088, 0.294095874, 0.348881632, 0),
//        mathfu::vec4(0.345206976, 0.329288304, 0.270450264, 0),
//        mathfu::vec2(0, 0),
//        mathfu::vec2(MathHelper::TILESIZE*2, MathHelper::TILESIZE*2),
//        1024,
//        1024,
//        1.0f,
//        false,
//        ScenarioOrientation::so45DegreeTick3,
//        "azeroth/topDown1"
//    };

    sceneDefList = {
        {
            -1,
            530,
            "Netherstorm",
            mathfu::vec4(0.0671968088, 0.294095874, 0.348881632, 0),
            mathfu::vec2(1627, -1175),
            mathfu::vec2(6654 , 4689 ),
            1024,
            1024,
            1.0f,
            ScenarioOrientation::so45DegreeTick0,
            "outland/netherstorm"
        },
        {
            -1,
            1,
            "Kalimdor, rot 0",
            mathfu::vec4(0.0671968088, 0.294095874, 0.348881632, 0),
            mathfu::vec2(-12182, -8803 ),
            mathfu::vec2(12058, 4291),
            1024,
            1024,
            1.0f,
            ScenarioOrientation::so45DegreeTick0,
            "kalimdor/rotation0"
        }
    };

    return minimapGenerator;

//    std::vector<ScenarioDef> scenarios = {
////        {
////            2222,
////            mathfu::vec4(0.0671968088, 0.294095874, 0.348881632, 0),
////            mathfu::vec4(0.345206976, 0.329288304, 0.270450264, 0),
////            mathfu::vec2(-9750, -8001   ),
////            mathfu::vec2(8333, 9500 ),
////            ScenarioOrientation::so45DegreeTick0,
////            "shadowlands/orient0"
////        }
//        {
//            1643,
//            mathfu::vec4(0.0671968088, 0.294095874, 0.348881632, 0),
//            mathfu::vec4(0.345206976, 0.329288304, 0.270450264, 0),
//            mathfu::vec2(291 , 647 ),
//            mathfu::vec2(2550, 2895),
//            256,
//            256,
//            4.0f,
//            ScenarioOrientation::so45DegreeTick0,
//            "kultiras/orient0"
//        },
////        {
////            530,
////            mathfu::vec4(0.0671968088, 0.294095874, 0.348881632, 0),
////            mathfu::vec4(0.345206976, 0.329288304, 0.270450264, 0),
////            mathfu::vec2(-5817, -1175),
////            mathfu::vec2(1758, 10491),
////            ScenarioOrientation::so45DegreeTick0,
////            "outland/topDown1"
////        }
////        {
////            0,
////            mathfu::vec4(0.0671968088, 0.294095874, 0.348881632, 0),
////            mathfu::vec4(0.345206976, 0.329288304, 0.270450264, 0),
////            mathfu::vec2(-9081, -20),
////            mathfu::vec2(-8507, 1296),
////            ScenarioOrientation::soTopDownOrtho,
////            "azeroth/topDown"
////        }
////    };
//
////        std::vector<ScenarioDef> scenarios = {
////        {
////            1,
////            mathfu::vec4(0.0671968088, 0.294095874, 0.348881632, 0),
////            mathfu::vec4(0.345206976, 0.329288304, 0.270450264, 0),
////            mathfu::vec2(-12182, -8803 ),
////            mathfu::vec2(12058, 4291),
////            ScenarioOrientation::so45DegreeTick0,
////            "kalimdor/rotation0"
////        },
//        {
//            1,
//            mathfu::vec4(0.0671968088, 0.294095874, 0.348881632, 0),
//            mathfu::vec4(0.345206976, 0.329288304, 0.270450264, 0),
//            mathfu::vec2(-12182, -8803),
//            mathfu::vec2(12058, 4291),
//            256,
//            256,
//            4.0f,
//            ScenarioOrientation::so45DegreeTick1,
//            "kalimdor/rotation1_new"
//        }
//    };
////        {
////            1,
////            mathfu::vec4(0.0671968088, 0.294095874, 0.348881632, 0),
////            mathfu::vec4(0.345206976, 0.329288304, 0.270450264, 0),
////            mathfu::vec2(-12182, -8803 ),
////            mathfu::vec2(12058, 4291),
////            ScenarioOrientation::so45DegreeTick2,
////            "kalimdor/rotation2"
////        },
////        {
////            1,
////            mathfu::vec4(0.0671968088, 0.294095874, 0.348881632, 0),
////            mathfu::vec4(0.345206976, 0.329288304, 0.270450264, 0),
////            mathfu::vec2(-12182, -8803 ),
////            mathfu::vec2(12058, 4291),
////            ScenarioOrientation::so45DegreeTick3,
////            "kalimdor/rotation3"
////        },
////    };
}

void FrontendUI::editComponentsForConfig(Config * config) {
    if (config == nullptr) return;

    ImGui::BeginGroupPanel("Exterior Lighting");

    {
        ImGui::CompactColorPicker("Exterior Ambient", config->exteriorAmbientColor);
        ImGui::CompactColorPicker("Exterior Horizon Ambient", config->exteriorHorizontAmbientColor);
        ImGui::CompactColorPicker("Exterior Ground Ambient", config->exteriorGroundAmbientColor);
        ImGui::CompactColorPicker("Exterior Direct Color", config->exteriorDirectColor);
    }

    ImGui::EndGroupPanel();
}

void FrontendUI::restartMinimapGenPreview() {
    minimapGenerator->stopPreview();
    minimapGenerator->startPreview(*sceneDef);
    minimapGenerator->setZoom(previewZoom);
    minimapGenerator->setLookAtPoint(previewX, previewY);
}

void FrontendUI::showMinimapGenerationSettingsDialog() {
    if(showMinimapGeneratorSettings) {
        if (m_minimapDB == nullptr) {
            m_minimapDB = std::make_shared<CMinimapDataDB>("minimapdb.sqlite");
            m_minimapDB->getScenarios(sceneDefList);
        }
        if (minimapGenerator == nullptr) {
            createMinimapGenerator();
        }


        ImGui::Begin("Minimap Generator settings", &showMinimapGeneratorSettings);
        ImGui::Columns(2, NULL, true);
        //Left panel
        ImGui::BeginTabBar("MinimapGenTabs");
        {
            bool listOpened = this->sceneDef == nullptr;
            bool staticAlwaysTrue = true;
            if (ImGui::BeginTabItem("List"))
            {
                //The table
                ImGui::BeginChild("Scenario List");
                ImGui::Columns(3, "scenarioListcolumns"); // 3-ways, with border
                ImGui::Separator();
                ImGui::Text("");
                ImGui::NextColumn();
                ImGui::Text("Name");
                ImGui::NextColumn();
                ImGui::Text("Actions");
                ImGui::NextColumn();
                ImGui::Separator();

                for (int i = 0; i < this->sceneDefList.size(); i++) {
                    auto &l_sceneDef = sceneDefList[i];
                    bool checked = true;
                    ImGui::Checkbox("", &checked);
                    ImGui::NextColumn();
                    ImGui::Text("%s", l_sceneDef.name.c_str());
                    ImGui::NextColumn();
                    if (ImGui::Button(("Edit##" + std::to_string(i)).c_str())) {
                        this->sceneDef = &l_sceneDef;
                        editTabOpened = true;
                        createMinimapGenerator();
                    }
                    ImGui::NextColumn();
                }
                ImGui::Columns(1);
                ImGui::Separator();
                ImGui::EndChild();

                ImGui::EndTabItem();
            }

            if (sceneDef != nullptr) {
                if (editTabOpened && ImGui::BeginTabItem("Edit", &editTabOpened, ImGuiTabItemFlags_SetSelected)) {
                    {
                        ImGui::InputInt("Map Id", &sceneDef->mapId);
                        auto scenarioName = std::array<char,128>();
                        if (sceneDef->name.size() > 128) sceneDef->name.resize(128);
                        std::copy(sceneDef->name.begin(), sceneDef->name.end(), scenarioName.data());
                        if (ImGui::InputText("Scenario name", scenarioName.data(), 128)) {
                            sceneDef->name = std::string(std::begin(scenarioName), std::end(scenarioName));
                        }
                        ImGui::BeginGroupPanel("Orientation");
                        {
                            if (ImGui::RadioButton("Ortho projection", &sceneDef->orientation, ScenarioOrientation::soTopDownOrtho)) {
                                if (minimapGenerator->getCurrentMode() == EMGMode::ePreview) {
                                    restartMinimapGenPreview();
                                }
                            }
                            if (ImGui::RadioButton("At 45° tick 0", &sceneDef->orientation, ScenarioOrientation::so45DegreeTick0)) {
                                if (minimapGenerator->getCurrentMode() == EMGMode::ePreview) {
                                    restartMinimapGenPreview();
                                }
                            }
                            if (ImGui::RadioButton("At 45° tick 1", &sceneDef->orientation, ScenarioOrientation::so45DegreeTick1)) {
                                if (minimapGenerator->getCurrentMode() == EMGMode::ePreview) {
                                    restartMinimapGenPreview();
                                }
                            }
                            if (ImGui::RadioButton("At 45° tick 2", &sceneDef->orientation, ScenarioOrientation::so45DegreeTick2)) {
                                if (minimapGenerator->getCurrentMode() == EMGMode::ePreview) {
                                    restartMinimapGenPreview();
                                }
                            }
                            if (ImGui::RadioButton("At 45° tick 3", &sceneDef->orientation, ScenarioOrientation::so45DegreeTick3)) {
                                if (minimapGenerator->getCurrentMode() == EMGMode::ePreview) {
                                    restartMinimapGenPreview();
                                }
                            }
                        }
                        ImGui::EndGroupPanel();
                        ImGui::SameLine();
                        ImGui::BeginGroupPanel("Generation boundaries");
                        {
                            ImGui::Text("In world coordinates");
                            ImGui::InputFloat("Min x", &sceneDef->minWowWorldCoord.x);
                            ImGui::InputFloat("Min y", &sceneDef->minWowWorldCoord.y);
                            ImGui::InputFloat("Max x", &sceneDef->maxWowWorldCoord.x);
                            ImGui::InputFloat("Max y", &sceneDef->maxWowWorldCoord.y);
                            ImGui::EndGroupPanel();
                        }
                        ImGui::BeginGroupPanel("Ocean color override");
                        {
                            ImGui::CompactColorPicker("Close Ocean Color", sceneDef->closeOceanColor);
                            ImGui::EndGroupPanel();
                        }
                        ImGui::BeginGroupPanel("Image settings");
                        {
                            ImGui::PushItemWidth(100);
                            ImGui::InputInt("Image Width", &sceneDef->imageWidth);
                            ImGui::InputInt("Image Height", &sceneDef->imageHeight);
                            ImGui::PopItemWidth();
                            ImGui::EndGroupPanel();
                        }



                        ImGui::BeginGroupPanel("Global map settings");
                        {
                            ImGui::BeginGroupPanel("River color overrides");
                            {
                                for (int i = 0; i < riverColorOverrides->size(); i++) {
                                    auto &riverColorOverride = riverColorOverrides->operator[](i);

                                    ImGui::PushID(i);
                                    if (ImGui::Button("Copy from current")) {
                                        int areaId, parentAreaId;
                                        mathfu::vec4 riverColor;

                                        minimapGenerator->getCurrentFDData(areaId, parentAreaId, riverColor);
                                        riverColorOverride.areaId = areaId;
                                        riverColorOverride.color = riverColor;
                                    }
                                    ImGui::SameLine();
                                    ImGui::CompactColorPicker("River Color Override", riverColorOverride.color);
                                    ImGui::SameLine();
                                    ImGui::PushItemWidth(100);
                                    ImGui::InputInt("Area Id", &riverColorOverride.areaId);
                                    ImGui::PopItemWidth();


                                    ImGui::PopID();
                                }

                                if (ImGui::Button("Add  override")) {
                                    riverColorOverrides->push_back({});
                                }
                            }
                            ImGui::EndGroupPanel();
                        }
                        ImGui::EndGroupPanel();

                        ImGui::BeginGroupPanel("Current stats");
                        {
                            int areaId, parentAreaId;
                            mathfu::vec4 riverColor;

                            minimapGenerator->getCurrentFDData(areaId, parentAreaId, riverColor);
                            ImGui::Text("Current areaId %d", areaId);
                            ImGui::Text("Current parent areaId %d", parentAreaId);
                            ImGui::CompactColorPicker("Current River Color", riverColor);

                            ImGui::EndGroupPanel();
                        }

                        auto currentTime = minimapGenerator->getConfig()->currentTime;
                        ImGui::Text("Time: %02d:%02d", (int)(currentTime/120), (int)((currentTime/2) % 60));
                        if (ImGui::SliderInt("Current time", &currentTime, 0, 2880)) {
                            minimapGenerator->getConfig()->currentTime = currentTime;
                        }

                        editComponentsForConfig(minimapGenerator->getConfig());

                        if (minimapGenerator->getCurrentMode() != EMGMode::eScreenshotGeneration) {
                            bool isDisabled = minimapGenerator->getCurrentMode() != EMGMode::eNone;
                            if (ImGui::ButtonDisablable("Start Screenshot Gen", isDisabled)) {
                                std::vector<ScenarioDef> list = {*sceneDef};

                                minimapGenerator->startScenarios(list);
                            }
                        } else {
                            if (ImGui::Button("Stop Screenshot Gen")) {
                                minimapGenerator->stopPreview();
                            }
                        }
                        ImGui::SameLine();
                        if (minimapGenerator->getCurrentMode() != EMGMode::ePreview) {
                            bool isDisabled = minimapGenerator->getCurrentMode() != EMGMode::eNone;
                            if (ImGui::ButtonDisablable("Start Preview", isDisabled)) {
                                minimapGenerator->startPreview(*sceneDef);
                                minimapGenerator->setZoom(previewZoom);
                                minimapGenerator->setLookAtPoint(previewX, previewY);
                            }
                        } else {
                            if (ImGui::Button("Stop Preview")) {
                                minimapGenerator->stopPreview();
                            }
                        }
                        ImGui::SameLine();
                        if (minimapGenerator->getCurrentMode() != EMGMode::eBoundingBoxCalculation) {
                            bool isDisabled = minimapGenerator->getCurrentMode() != EMGMode::eNone;
                            if (ImGui::ButtonDisablable("Start BBox calc", isDisabled)) {
                                minimapGenerator->startBoundingBoxCalc(*sceneDef);
                            }
                        } else {
                            if (ImGui::Button("Stop BBox calc")) {
                                minimapGenerator->stopBoundingBoxCalc();
                            }
                        }

                        if (minimapGenerator->getCurrentMode() != EMGMode::eNone && minimapGenerator->getCurrentMode() != EMGMode::ePreview) {
                            int x, y, maxX, maxY;
                            minimapGenerator->getCurrentTileCoordinates(x, y, maxX, maxY);

                            ImGui::Text("X: % 03d out of % 03d", x, maxX);
                            ImGui::Text("Y: % 03d out of % 03d", y, maxY);

                        }

                        if (ImGui::Button("Save")) {
                            m_minimapDB->saveScenario(*sceneDef);
                            m_minimapDB->saveRiverColorOverrides(sceneDef->mapId, *riverColorOverrides);
                            m_minimapDB->saveAdtBoundingBoxes(sceneDef->mapId, *boundingBoxHolder);
                        }
                    }

                    ImGui::EndTabItem();

                } else {
                    //sceneDef = nullptr;
                }
            }


            ImGui::EndTabBar();
        }

        //Right panel
        ImGui::NextColumn();
        {
            ImGui::BeginChild("Minimap Gen Preview", ImVec2(0, 0));
            {
                bool changed = false;
                bool readOnly = minimapGenerator->getCurrentMode() != EMGMode::ePreview;

                const char * fmt = "%.3f";
                changed |= ImGui::InputFloat("x", &previewX, 0.0f, 0.0f, fmt, readOnly ? ImGuiInputTextFlags_::ImGuiInputTextFlags_ReadOnly: 0);
                changed |= ImGui::InputFloat("y", &previewY, 0.0f, 0.0f, fmt, readOnly ? ImGuiInputTextFlags_::ImGuiInputTextFlags_ReadOnly: 0);

                if (minimapGenerator->getCurrentMode() == EMGMode::ePreview) {
                    minimapGenerator->setLookAtPoint(previewX, previewY);
                }
                if (ImGui::SliderFloat("Zoom", &previewZoom, 0.1, 10)) {
                    if (minimapGenerator->getCurrentMode() == EMGMode::ePreview) {
                        minimapGenerator->setZoom(previewZoom);
                    }
                }
                if (ImGui::Button("Reload")) {
                    minimapGenerator->reload();
                }

                ImGui::BeginChild("Minimap Gen Preview image", ImVec2(0, 0),
                                  true, ImGuiWindowFlags_AlwaysHorizontalScrollbar |
                                  ImGuiWindowFlags_AlwaysVerticalScrollbar);

                auto drawStage = minimapGenerator->getLastDrawStage();
                if (drawStage != nullptr) {
                    auto texture = drawStage->target->getAttachment(0);
                    ImGui::PushStyleVar(ImGuiStyleVar_FramePadding, ImVec2(0, 0));
                    ImGui::PushStyleVar(ImGuiStyleVar_IndentSpacing, 0);
                    ImGui::PushStyleVar(ImGuiStyleVar_ItemSpacing, ImVec2(0, 0));
                    ImGui::PushStyleColor(ImGuiCol_Button, ImVec4(0,0,0,1.0));
                    ImGui::PushStyleColor(ImGuiCol_ButtonHovered, ImVec4(0,0,0,1.0));
                    ImGui::PushStyleColor(ImGuiCol_ButtonActive, ImVec4(0,0,0,1.0));

                    const int imageSize = 512;

                    if (ImGui::ImageButton2(texture, "previewImage", ImVec2(imageSize, imageSize))) {
                        auto mousePos = ImGui::GetMousePos();
                        ImGuiStyle &style = ImGui::GetStyle();

                        mousePos.x += -ImGui::GetWindowPos().x - style.WindowPadding.x;
                        mousePos.y += -ImGui::GetWindowPos().y - style.WindowPadding.y;

                        previewX = (0.5f - (mousePos.y / (float)imageSize)) * minimapGenerator->GetOrthoDimension() + previewX;
                        previewY = (0.5f - (mousePos.x / (float)imageSize)) * minimapGenerator->GetOrthoDimension() + previewY;
                        minimapGenerator->setLookAtPoint(previewX, previewY);
                    };

                    ImGui::PopStyleColor(3);
                    ImGui::PopStyleVar(3);
                }

                ImGui::EndChild();

            }
            ImGui::EndChild();


        }
        ImGui::Columns(1);

        ImGui::End();
    } else {
        if (minimapGenerator != nullptr && minimapGenerator->getCurrentMode() == EMGMode::eNone) {
            minimapGenerator = nullptr;
        }
    }
}

void FrontendUI::createDatabaseHandler() {
    if (fileExistsNotNull("./export.db3")) {
        m_api->databaseHandler = std::make_shared<CSqliteDB>("./export.db3");
    } else {
        m_api->databaseHandler = std::make_shared<CEmptySqliteDB>();
    }
}<|MERGE_RESOLUTION|>--- conflicted
+++ resolved
@@ -912,7 +912,21 @@
             m_api->getConfig()->disableFog = disableFog;
         }
 
-<<<<<<< HEAD
+        bool renderM2 = m_api->getConfig()->renderM2;
+        if (ImGui::Checkbox("Render M2", &renderM2)) {
+            m_api->getConfig()->renderM2 = renderM2;
+        }
+
+        bool renderWMO = m_api->getConfig()->renderWMO;
+        if (ImGui::Checkbox("Render WMO", &renderWMO)) {
+            m_api->getConfig()->renderWMO = renderWMO;
+        }
+
+        bool drawM2BB = m_api->getConfig()->drawM2BB;
+        if (ImGui::Checkbox("Render M2 Bounding Box", &drawM2BB)) {
+            m_api->getConfig()->drawM2BB = drawM2BB;
+        }
+
         bool renderPortals = m_api->getConfig()->renderPortals;
         if (ImGui::Checkbox("Render portals", &renderPortals)) {
             m_api->getConfig()->renderPortals = renderPortals;
@@ -923,23 +937,6 @@
                 m_api->getConfig()->renderPortalsIgnoreDepth = renderPortalsIgnoreDepth;
             }
         }
-
-=======
-        bool renderM2 = m_api->getConfig()->renderM2;
-        if (ImGui::Checkbox("Render M2", &renderM2)) {
-            m_api->getConfig()->renderM2 = renderM2;
-        }
-
-        bool renderWMO = m_api->getConfig()->renderWMO;
-        if (ImGui::Checkbox("Render WMO", &renderWMO)) {
-            m_api->getConfig()->renderWMO = renderWMO;
-        }
-
-        bool drawM2BB = m_api->getConfig()->drawM2BB;
-        if (ImGui::Checkbox("Render M2 Bounding Box", &drawM2BB)) {
-            m_api->getConfig()->drawM2BB = drawM2BB;
-        }
->>>>>>> 210fd0a6
 
         bool useDoubleCameraDebug = m_api->getConfig()->doubleCameraDebug;
         if (ImGui::Checkbox("Enable second camera(for debug)", &useDoubleCameraDebug)) {
