--- conflicted
+++ resolved
@@ -13,13 +13,8 @@
 
 class FrontendUI : public IDeviceUI {
 private:
-<<<<<<< HEAD
     std::function <bool(std::string cascPath)> openCascCallback = nullptr;
-    std::function <void(int fdid)> openSceneByfdid = nullptr;
-=======
-    std::function <void(std::string cascPath)> openCascCallback = nullptr;
     std::function <void(int mapId, int wdtFileId, float x, float y, float z)> openSceneByfdid = nullptr;
->>>>>>> afcc401c
     std::function <void(float &cameraX,float &cameraY,float &cameraZ)> getCameraPos = nullptr;
 
     std::function <void(int wdtFileDataId)> getAdtSelectionMinimap = nullptr;
@@ -73,13 +68,8 @@
     bool getStopMouse();
     bool getStopKeyboard();
 
-<<<<<<< HEAD
     void setOpenCascStorageCallback(std::function <bool(std::string cascPath)> callback);
-    void setOpenSceneByfdidCallback(std::function <void(int fdid)> callback);
-=======
-    void setOpenCascStorageCallback(std::function <void(std::string cascPath)> callback);
     void setOpenSceneByfdidCallback(std::function <void(int mapId, int wdtFileId, float x, float y, float z)> callback);
->>>>>>> afcc401c
     void setGetCameraPos( std::function <void(float &cameraX,float &cameraY,float &cameraZ)> callback);
 
     void setFarPlaneChangeCallback(std::function<void(float farPlane)> callback);
