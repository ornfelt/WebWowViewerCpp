--- conflicted
+++ resolved
@@ -657,13 +657,9 @@
 
     int indirectBufferSize = sizeof(DrawElementsIndirectCommand) * 20000 * 3;
     GLbitfield flags = GL_MAP_WRITE_BIT           |
-<<<<<<< HEAD
-                       GL_MAP_PERSISTENT_BIT;
-=======
                        GL_MAP_PERSISTENT_BIT |
                        GL_MAP_COHERENT_BIT;
     GLbitfield createFlags = flags | GL_DYNAMIC_STORAGE_BIT;
->>>>>>> 6464f594
     glGenBuffers(1, &indirectBuffer);
     glBindBuffer( GL_DRAW_INDIRECT_BUFFER, indirectBuffer );
     glBufferStorage( GL_DRAW_INDIRECT_BUFFER, indirectBufferSize, nullptr, createFlags );
