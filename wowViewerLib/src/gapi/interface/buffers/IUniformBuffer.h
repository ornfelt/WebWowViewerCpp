--- conflicted
+++ resolved
@@ -11,21 +11,6 @@
 
 public:
     virtual ~IUniformBuffer() {};
-<<<<<<< HEAD
-
-    template<typename T>
-    T &getObject() {
-//        assert((sizeof(T) < this->getSize()));
-        return *(T *) getPointerForModification();
-    }
-
-//    virtual int getSize() = 0;
-    virtual void *getPointerForModification() = 0;
-    virtual void *getPointerForUpload() = 0;
-
-    virtual void save(bool initialSave = false) = 0;
-=======
->>>>>>> b55ab612
     virtual void createBuffer() = 0;
 };
 
