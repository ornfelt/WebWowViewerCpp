--- conflicted
+++ resolved
@@ -5,9 +5,6 @@
 #ifndef AWEBWOWVIEWERCPP_SCENESCENARIO_H
 #define AWEBWOWVIEWERCPP_SCENESCENARIO_H
 
-<<<<<<< HEAD
-class iInnerSceneApi;
-=======
 #include <memory>
 
 class IScene;
@@ -20,7 +17,6 @@
 
 
 
->>>>>>> 1e4ea517
 
 #include <vector>
 #include "../gapi/interface/IDevice.h"
