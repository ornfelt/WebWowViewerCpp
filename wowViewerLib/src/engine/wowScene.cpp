#include "wowScene.h"
#include "shader/ShaderRuntimeData.h"
#include "algorithms/mathHelper.h"
#include "objects/scenes/m2Scene.h"
#include "objects/scenes/wmoScene.h"
#include "androidLogSupport.h"

#include "mathfu/glsl_mappings.h"
#include "persistance/db2/DB2Light.h"
#include "persistance/db2/DB2WmoAreaTable.h"
#include "shader/ShaderDefinitions.h"
#include "./../gapi/UniformBufferStructures.h"
#include "objects/GlobalThreads.h"
#include "../gapi/IDeviceFactory.h"
#include <iostream>
#include <cmath>
#include <thread>
#include <chrono>

void WoWSceneImpl::DoCulling() {
    float farPlane = 3000;
    float nearPlane = 1;
    float fov = toRadian(45.0);

    static const mathfu::vec3 upVector(0,0,1);

    IDevice *device = getDevice();
    int currentFrame = (device->getFrameNumber() + 3) % 4;
    WoWFrameData *frameParam = &m_FrameParams[currentFrame];

    M2CameraResult cameraResult;
    mathfu::mat4 lookAtMat4;
    mathfu::vec4 cameraVec4;

    m_firstCamera.setMovementSpeed(m_config->getMovementSpeed());

    if (!m_config->getUseSecondCamera()){
        this->m_firstCamera.tick(frameParam->deltaTime);
    } else {
        this->m_secondCamera.tick(frameParam->deltaTime);
    }

    if ( currentScene->getCameraSettings(cameraResult)) {
//        farPlane = cameraResult.far_clip * 100;
        farPlane = 300;
        nearPlane = cameraResult.near_clip;

        fov = cameraResult.diagFov/ sqrt(1 + canvAspect*canvAspect);

        lookAtMat4 =
                mathfu::mat4::LookAt(
                        -cameraResult.target_position.xyz()+cameraResult.position.xyz(),
                        mathfu::vec3(0,0,0),
                        upVector) * mathfu::mat4::FromTranslationVector(-cameraResult.position.xyz());
        cameraVec4 = cameraResult.position;
        frameParam->m_lookAtMat4 = lookAtMat4;

    } else {
        cameraVec4 = mathfu::vec4(m_firstCamera.getCameraPosition(), 1);
        lookAtMat4 = this->m_firstCamera.getLookatMat();
        frameParam->m_lookAtMat4 = lookAtMat4;
    }

    frameParam->m_perspectiveMatrixForCulling =
            mathfu::mat4::Perspective(
                    fov,
                    this->canvAspect,
                    nearPlane,
                    500);
    //Camera for rendering
    mathfu::mat4 perspectiveMatrixForCameraRender =
            mathfu::mat4::Perspective(fov,
                                      this->canvAspect,
                                      nearPlane,
                                      farPlane);
    mathfu::mat4 viewCameraForRender =
            perspectiveMatrixForCameraRender * lookAtMat4;


    frameParam->m_secondLookAtMat =
            mathfu::mat4::LookAt(
                    this->m_secondCamera.getCameraPosition(),
                    this->m_secondCamera.getCameraLookAt(),
                    upVector);

    mathfu::mat4 perspectiveMatrix =
            mathfu::mat4::Perspective(
                    fov,
                    this->canvAspect,
                    nearPlane,
                    farPlane);
    frameParam->m_perspectiveMatrix = perspectiveMatrix;

    frameParam->m_viewCameraForRender = viewCameraForRender;

    frameParam->m_cameraVec3 = cameraVec4.xyz();

    float ambient[4];
    m_config->getAmbientColor(ambient);
    frameParam->m_globalAmbientColor = mathfu::vec4(ambient[0],ambient[1],ambient[2],ambient[3]);

    float sunColor[4];
    m_config->getSunColor(sunColor);
    frameParam->m_globalSunColor = mathfu::vec4(sunColor[0],sunColor[1],sunColor[2],sunColor[3]);

    float fogColor[4];
    m_config->getFogColor(fogColor);
    frameParam->m_fogColor = mathfu::vec4(fogColor);

    if (frameParam->uFogStart < 0) {
        frameParam->uFogStart = 3.0 * farPlane;
    }
    if (frameParam->uFogEnd < 0) {
        frameParam->uFogEnd = 4.0 * farPlane;
    }

    this->SetDirection(*frameParam);

    currentScene->checkCulling(frameParam);
    currentScene->update(frameParam);

}

WoWSceneImpl::WoWSceneImpl(Config *config, IFileRequest * requestProcessor, int canvWidth, int canvHeight)
        :
        wmoMainCache(requestProcessor),
        wdtCache(requestProcessor),
        wdlCache(requestProcessor),
        wmoGeomCache(requestProcessor),
        m2GeomCache(requestProcessor),
        skinGeomCache(requestProcessor),
        textureCache(requestProcessor),
        adtObjectCache(requestProcessor),
        db2Cache(requestProcessor){
//    m_gdevice.reset(IDeviceFactory::createDevice("ogl3"));
    m_gdevice.reset(IDeviceFactory::createDevice("ogl4"));

//    std::ofstream *out = new std::ofstream("log_output.txt");
//    std::streambuf *coutbuf = std::cout.rdbuf(); //save old buf
//    std::cout.rdbuf(out->rdbuf()); //redirect std::cout to out.txt!

    m_sceneWideUniformBuffer = m_gdevice->createUniformBuffer(sizeof(sceneWideBlockVSPS));
//    m_sceneWideUniformBuffer->createBuffer();

    this->m_config = config;

    renderLockNextMeshes = std::unique_lock<std::mutex>(m_lockNextMeshes,std::defer_lock);

    this->canvWidth = canvWidth;
    this->canvHeight = canvHeight;
    this->canvAspect = (float)canvWidth / (float)canvHeight;

    //Init caches

    //Test scene 1: Shattrath
//    m_firstCamera.setCameraPos(-1663, 5098, 27); //Shattrath
//    m_firstCamera.setCameraPos(-241, 1176, 256); //Dark Portal
//
//    currentScene = new Map(this, 530, "Expansion01");
//    m_firstCamera.setCameraPos(972, 2083, 0); //Lost isles template
//    m_firstCamera.setCameraPos(-834, 4500, 0); //Dalaran 2
//    m_firstCamera.setCameraPos(-719, 2772, 317); //Near the black tower
//    m_firstCamera.setCameraPos( 4054, 7370, 27); // Druid class hall
//    currentScene = new Map(this, 1220, "Troll Raid");
//    currentScene = new Map(this, 0, "BrokenShoreBattleshipFinale");

//    m_firstCamera.setCameraPos(-1663, 5098, 27);
//    m_firstCamera.setCameraPos( -7134, 931, 27); // THE WOUND
//    currentScene = new Map(this, 1817, "silithusphase01");
//
//    m_firstCamera.setCameraPos( -594, 4664, 200);
//    currentScene = new Map(this, 1513, "Artifact-MageOrderHall");

//    m_firstCamera.setCameraPos( 3733.33325, 2666.66675, 0);
//    currentScene = new Map(this, "BLTestMap");

//    currentScene = new Map(this, 1779, "argus_rifts");

//    m_secondCamera.setCameraPos(-1663, 5098, 27);
//
//    m_firstCamera.setCameraPos(5243.2461346537075f, 1938.6550422193939f, 717.0332923206179f); //HallsOfReflection
//    currentScene = new Map(this, 668, "HallsOfReflection");
//     .go 668 5243 1938 760
    // .go 668 0 0 0

//    m_firstCamera.setCameraPos( 2290,  -9.475f, 470); // Ulduar Raid
//    currentScene = new Map(this, 603, "UlduarRaid");
//
//   m_firstCamera.setCameraPos(  1252, 3095, 200); // Ulduar Raid
//    currentScene = new Map(this, 1803, "AzeriteBG1");
//
//    m_firstCamera.setCameraPos(  2843, 847, 200); // Ulduar Raid
//    currentScene = new Map(this, "Islands_7VR_Swamp_Prototype2");

//    m_firstCamera.setCameraPos( -2925, 8997, 200); // Antorus
//    m_firstCamera.setCameraPos( 5333.3335, 10666.667, 1); //Strange WMO
//    currentScene = new Map(this, 1669, "argus 1");

//    m_firstCamera.setCameraPos( 4266.67, -2133.33, 200); // VoidElf
//    currentScene = new Map(this, "VoildElf");
//    currentScene = new Map(this, "silithusphase01");

//    m_firstCamera.setCameraPos(-3000, -3000, 0); //Broken shore
//    currentScene = new Map(this, "stormgarde keep");
//
//    m_firstCamera.setCameraPos(-963, 977, 80);
//    currentScene = new Map(this, "dungeonblockout");
//
//    m_firstCamera.setCameraPos(939, -4813 , 0); //Scholozar Basin
//    m_firstCamera.setCameraPos(5783, 850, 200); //Near Dalaran
//    m_firstCamera.setCameraPos(3608, 5961, 292); //Near Dalaran
//    currentScene = new Map(this, 571, "Northrend");
//
//    m_firstCamera.setCameraPos(-8517, 1104, 200); //Stormwind
//    currentScene = new Map(this, 0, "Azeroth");
//
//   m_firstCamera.setCameraPos(-5025, -807, 500); //Ironforge
<<<<<<< HEAD
   m_firstCamera.setCameraPos(0, 0, 200);
    currentScene = new Map(this, 0, "Azeroth");
//
//    m_firstCamera.setCameraPos(-876, 775, 200); //Zaldalar
//    currentScene = new Map(this, 1642, "Zandalar");
=======
//   m_firstCamera.setCameraPos(0, 0, 200);
//    currentScene = new Map(this, 0, "Azeroth");

    m_firstCamera.setCameraPos(-876, 775, 200); //Zaldalar
    currentScene = new Map(this, 1642, "Zandalar");
>>>>>>> 6464f594
//
//
//    m_firstCamera.setCameraPos(570, 979, 200); //Maelstorm Shaman
//    currentScene = new Map(this, "MaelstromShaman");

//    m_firstCamera.setCameraPos(11733, 3200, 200); //Kalimdor 2
//    m_firstCamera.setCameraPos(6947, 408, 162); //Kalimdor 2
//    currentScene = new Map(this, 1, "Kalimdor 2");
//
//    m_firstCamera.setCameraPos(1825.32, 376.095, 70.0652); //LordaeronScenario
//    currentScene = new Map(this, 1, "LordaeronScenario");
//
//   m_firstCamera.setCameraPos( 2652, 1083, 200) ; //LordaeronScenario
//    currentScene = new Map(this, 1, "legionshiphorizontalstormheim");

//   m_firstCamera.setCameraPos( -9169.86, 1604.42, 26.84) ; //LordaeronScenario
//    currentScene = new Map(this, 1, "ahnqirajtemple");
//
//    m_firstCamera.setCameraPos(3062, 495, 200 ); //Valhalla
//    m_firstCamera.setCameraPos(2979, 3525, 200); //Field of the Eternal Hunt
//    currentScene = new Map(this, 1477, "Valhallas");
//
//    m_firstCamera.setCameraPos(2902, 2525, 200); //Field of the Eternal Hunt
//    m_firstCamera.setCameraPos(3993, 2302, 1043); //Field of the Eternal Hunt
//    currentScene = new Map(this, "NagaDungeon");
//    m_firstCamera.setCameraPos(829, -296, 200 ); //Field of the Eternal Hunt
//    currentScene = new Map(this, "unused");

//    m_firstCamera.setCameraPos(-2825, -4546, 200 ); //Field of the Eternal Hunt
//    currentScene = new Map(this, "ScenarioAlcazIsland");

//    m_firstCamera.setCameraPos( 0,  0, 470); // Panda ria
//    currentScene = new Map(this, 0, "HawaiiMainLand");

//    m_firstCamera.setCameraPos(-12886, -165, 200); // Pandaria
//    currentScene = new Map(this, "Azeroth");
//
//   m_firstCamera.setCameraPos(0, 0, 0); // Pandaria
//    currentScene = new Map(this, "Ulduar80");
//
//    m_firstCamera.setCameraPos( -8517, 1104, 200);
//    currentScene = new Map(this, 0, "escapefromstockades");


    //Test scene 2: tree from shattrath
//    m_firstCamera.setCameraPos(0, 0, 0);
//    currentScene = new M2Scene(this,
//        "WORLD\\EXPANSION01\\DOODADS\\TEROKKAR\\TREES\\TEROKKARTREEMEDIUMPINECONES.m2");
//    currentScene = new M2Scene(this,
//        "creature/akama/akama.m2");
//
//   m_firstCamera.setCameraPos(0, 0, 0);
//    currentScene = new M2Scene(this,
//       "WORLD\\GENERIC\\PASSIVEDOODADS\\SHIPS\\SHIPANIMATION\\TRANSPORTSHIP_SAILS.m2");
//
//    m_firstCamera.setCameraPos(0, 0, 0);
//    currentScene = new M2Scene(this,
//        "world\\generic\\human\\passive doodads\\gryphonroost\\gryphonroost01.m2");
//    currentScene = new M2Scene(this,
//        "world/expansion07/doodads/dungeon/doodads/8hu_waycrest_painting10.m2");
//
//    m_firstCamera.setCameraPos(0, 0, 0);
//    currentScene = new M2Scene(this,
//        "creature/twilightascendantwater/twilightascendantwater.m2");
//
//    Test scene 2: tree from shattrath
//    m_firstCamera.setCameraPos(0, 0, 0);
//    currentScene = new M2Scene(this,
//        "WORLD\\AZEROTH\\ELWYNN\\PASSIVEDOODADS\\WATERFALL\\ELWYNNTALLWATERFALL01.m2");

//    m_firstCamera.setCameraPos(0, 0, 0);
//    currentScene = new M2Scene(this,
//        "creature/celestialdragonwyrm/celestialdragonwyrm.m2");

//   m_firstCamera.setCameraPos(0, 0, 0);
//    currentScene = new M2Scene(this,
//        "WORLD\\EXPANSION02\\DOODADS\\CRYSTALSONGFOREST\\BUBBLE\\CAMOUFLAGEBUBBLE_CRYSTALSONG.m2");

//    m_firstCamera.setCameraPos(0, 0, 0);
//    currentScene = new M2Scene(this,
//        "creature\\wingedhorse\\wingedhorse.m2");
//    currentScene = new M2Scene(this,
//        "environments/stars/hellfireskybox.m2");
//
//
//  m_firstCamera.setCameraPos(0, 0, 0);
//    currentScene = new M2Scene(this,
//        "world/expansion06/doodads/brokenshore/7bs_tombofsargerasfx_01_reduced.m2");

//    currentScene = new M2Scene(this,
//        "world/expansion07/doodads/8xp_burningteldrassil01.m2");
//currentScene = new M2Scene(this,
//        "world/expansion06/doodads/brokenshore/7bs_tombofsargerasfxbeam_01_reduced.m2");
//
//   m_firstCamera.setCameraPos(0, 0, 0);
//    currentScene = new M2Scene(this,
//                               "WORLD\\EXPANSION02\\DOODADS\\ULDUAR\\UL_SMALLSTATUE_DRUID.m2");
//   m_firstCamera.setCameraPos(0, 0, 0);
//    currentScene = new M2Scene(this,
//        "interface/glues/models/ui_mainmenu_northrend/ui_mainmenu_northrend.m2", 0);
//    currentScene = new M2Scene(this,
//        "interface/glues/models/ui_mainmenu_legion/ui_mainmenu_legion.m2", 0);
//
//   currentScene = new M2Scene(this,
//        "interface/glues/models/ui_mainmenu_battleforazeroth/ui_mainmenu_battleforazeroth.m2", 0);
//    currentScene = new M2Scene(this,
//        "interface/glues/models/ui_mainmenu_warlords/ui_mainmenu_warlords.m2", 0);

//   currentScene = new M2Scene(this,
//        "interface/glues/models/ui_mainmenu_pandaria/ui_mainmenu_pandaria.m2", 0);
//   currentScene = new M2Scene(this,
//        "interface/glues/models/ui_mainmenu_cataclysm/ui_mainmenu_cataclysm.m2", 0);
//    currentScene = new M2Scene(this,
//        "interface/glues/models/ui_mainmenu_burningcrusade/ui_mainmenu_burningcrusade.m2", 0);
//    mathfu::vec4 ambientColorOver = mathfu::vec4(0.3929412066936493f, 0.26823532581329346f, 0.3082353174686432f, 0);
//    currentScene->setAmbientColorOverride(ambientColorOver, true);
//    config->setBCLightHack(true);

//    currentScene = new M2Scene(this,
//        "interface/glues/models/ui_mainmenu/ui_mainmenu.m2", 0);
//    config->setBCLightHack(true);

//    currentScene = new M2Scene(this,
//        "interface/glues/models/ui_worgen/ui_worgen.m2", 0);

//    currentScene = new M2Scene(this,
//        "interface/glues/models/ui_pandaren/ui_pandaren.m2", 0);
//
//    currentScene = new M2Scene(this,
//        "interface/glues/models/ui_nightelf/ui_nightelf.m2", 0);

//    currentScene = new M2Scene(this,
//        "world/khazmodan/ironforge/passivedoodads/throne/dwarventhrone01.m2");
//
//   currentScene = new M2Scene(this,
//        "WORLD\\EXPANSION02\\DOODADS\\GENERIC\\SCOURGE\\SC_EYEOFACHERUS_02.m2");

//    currentScene = new M2Scene(this,
//        "character/bloodelf/female/bloodelffemale_hd.m2", 0);

    //Test scene 3: Ironforge
//    m_firstCamera.setCameraPos(1.78252912f,  33.4062042f, -126.937592f); //Room under dalaran
//    m_firstCamera.setCameraPos(-32.1193314, 0.432947099, 9.5181284); //Room with transparent window
//    currentScene = new WmoScene(this,
//        "world\\wmo\\brokenisles\\dalaran2.wmo");
//    currentScene = new WmoScene(this,
//        "world\\wmo\\northrend\\dalaran\\nd_dalaran.wmo");



//   m_firstCamera.setCameraPos(0, 0, 0);
//    currentScene = new WmoScene(this,
//        "WORLD\\WMO\\NORTHREND\\BUILDINGS\\HUMAN\\ND_HUMAN_INN\\ND_HUMAN_INN.WMO");
//
//  m_firstCamera.setCameraPos(0, 0, 0);
//    currentScene = new WmoScene(this,
//    "World\\wmo\\BrokenIsles\\Suramar\\7SR_SuramarCity_Single_B_Core_C.wmo");
//
//    m_firstCamera.setCameraPos(0, 0, 0);
//    currentScene = new WmoScene(this,
//        "world\\wmo\\dungeon\\karazhanb\\7du_karazhanb_castle.wmo");
//    m_firstCamera.setCameraPos(-1161.35, -798.59, 835.05);
//    currentScene = new Map(this, "grimbatolraid");

//   currentScene = new WmoScene(this,
//        "world\\wmo\\dungeon\\karazhanb\\7du_karazhanb_tower.wmo");

//    currentScene = new WmoScene(this,
//        "world\\wmo\\dungeon\\karazhanb\\7du_karazhanb_nether.wmo");
//    currentScene = new WmoScene(this,
//        "world\\wmo\\dungeon\\mantidraid\\pa_mantid_raid.wmo");
//    currentScene = new WmoScene(this,
//        "world/wmo/dungeon/grimbatol/kz_grimbatol.wmo");
//    currentScene = new WmoScene(this,
//        "world/wmo/dungeon/grimbatol/kz_grimbatol_raid.wmo");//
// currentScene = new WmoScene(this,
//        "\tworld/wmo/dungeon/thunderkingraid/pa_thunderking_raid.wmo");


//    currentScene = new WmoScene(this,
//        "World/wmo/Dungeon/AZ_Subway/Subway.wmo");
//    currentScene = new WmoScene(this,
//        "world/wmo/dungeon/ulduar/ulduar_raid.wmo");


//    m_firstCamera.setCameraPos(136.784775,-42.097565,33.5634689);
//    currentScene = new WmoScene(this,
//        "world\\wmo\\dungeon\\tombofsargerasraid\\7du_tombofsargeras_raid.wmo");
// currentScene = new WmoScene(this,
//        "world\\wmo\\khazmodan\\cities\\ironforge\\ironforge.wmo");

// currentScene = new WmoScene(this,
//        "WORLD\\WMO\\PANDARIA\\VALEOFETERNALBLOSSOMS\\TEMPLES\\MG_RAIDBUILDING_LD.WMO");
//
//    currentScene = new WmoScene(this,
//        "world\\wmo\\draenor\\tanaanjungle\\6tj_darkportal_antiportal.wmo");
//
//    currentScene = new WmoScene(this,
//        "world\\wmo\\azeroth\\buildings\\stormwind\\stormwind2.WMO");

//    m_firstCamera.setCameraPos(0, 0, 0);
//    currentScene = new WmoScene(this,
//        "world\\wmo\\dungeon\\argusraid\\7du_argusraid_shivantemple.wmo");

//    m_firstCamera.setCameraPos(0, 0, 0);
//    currentScene = new WmoScene(this,
//        "world/wmo/brokenisles/valsharah/7vs_nightmare_worldtree.wmo");

//    m_firstCamera.setCameraPos(0, 0, 0);
//    currentScene = new WmoScene(this,
//        "WORLD\\WMO\\TRANSPORTS\\TRANSPORT_SHIP\\TRANSPORTSHIP.WMO");
//
//   m_firstCamera.setCameraPos(0, 0, 0);
//    currentScene = new WmoScene(this,
//        "world/wmo/brokenisles/brokenshore/7bs_tombofsargerasfx_01_wmo.wmo");
//
//  m_firstCamera.setCameraPos(0, 0, 0);
//    currentScene = new WmoScene(this,
//        "world/wmo/azeroth/buildings/worldtree/theworldtreehyjal.wmo");

//    m_firstCamera.setCameraPos(0, 0, 0);
//    currentScene = new WmoScene(this,
//        "world/wmo/dungeon/argusraid/7du_argusraid_pantheon.wmo");
//
//   currentScene = new WmoScene(this,
//        "world/wmo/lorderon/undercity/8xp_undercity.wmo");

    db2Light = new DB2Light(db2Cache.get("dbfilesclient/light.db2"));
    db2LightData = new DB2LightData(db2Cache.get("dbfilesclient/LightData.db2"));
    db2WmoAreaTable = new DB2WmoAreaTable(db2Cache.get("dbfilesclient/WmoAreaTable.db2"));


    g_globalThreadsSingleton.loadingResourcesThread = std::thread([&]() {
        using namespace std::chrono_literals;

        while (!this->m_isTerminating) {
            std::this_thread::sleep_for(1ms);
            this->adtObjectCache.processCacheQueue(1000);
            this->wdtCache.processCacheQueue(1000);
            this->wdlCache.processCacheQueue(1000);
            this->wmoGeomCache.processCacheQueue(1000);
            this->wmoMainCache.processCacheQueue(100);
            this->m2GeomCache.processCacheQueue(1000);
            this->skinGeomCache.processCacheQueue(1000);
            this->textureCache.processCacheQueue(1000);
            this->db2Cache.processCacheQueue(1000);
        }
    });



    g_globalThreadsSingleton.cullingAndUpdateThread = std::thread(([&](){
        using namespace std::chrono_literals;
        std::unique_lock<std::mutex> localLockNextMeshes (m_lockNextMeshes,std::defer_lock);

        while (!this->m_isTerminating) {
            if (!deltaTimeUpdate) {
                std::this_thread::sleep_for(500us);
                continue;
            }

            localLockNextMeshes.lock();
            deltaTimeUpdate = false;
            DoCulling();
            localLockNextMeshes.unlock();
        }
    }));

}

void WoWSceneImpl::setScreenSize(int canvWidth, int canvHeight) {
    this->canvWidth = canvWidth;
    this->canvHeight = canvHeight;
    this->canvAspect = (float)canvWidth / (float)canvHeight;
}

/* Shaders stuff */

void WoWSceneImpl::drawTexturedQuad(GLuint texture,
                                    float x,
                                    float y,
                                    float width,
                                    float height,
                                    float canv_width,
                                    float canv_height,
                                    bool drawDepth) {
    /*
    glDisable(GL_DEPTH_TEST);
    glBindBuffer(GL_ARRAY_BUFFER, this->vertBuffer);
    glBindBuffer(GL_ELEMENT_ARRAY_BUFFER, 0);

    glEnableVertexAttribArray(+drawDepthShader::Attribute::position);
    glVertexAttribPointer(+drawDepthShader::Attribute::position, 2, GL_FLOAT, GL_FALSE, 0, 0);

    glUniform1f(this->drawDepthBuffer->getUnf("uWidth"), width/canv_width);
    glUniform1f(this->drawDepthBuffer->getUnf("uHeight"), height/canv_height);
    glUniform1f(this->drawDepthBuffer->getUnf("uX"), x/canv_width);
    glUniform1f(this->drawDepthBuffer->getUnf("uY"), y/canv_height);
    glUniform1i(this->drawDepthBuffer->getUnf("drawDepth"), (drawDepth) ? 1 : 0);

    glBindTexture(GL_TEXTURE_2D, texture);
    glDrawArrays(GL_TRIANGLES, 0, 6);
    glEnable(GL_DEPTH_TEST);
    */
}
/****************/

void glClearScreen() {
#ifndef WITH_GLESv2
    glClearDepthf(1.0f);
#else
    glClearDepthf(1.0f);
#endif
    glDisable(GL_DEPTH_TEST);
    glDepthFunc(GL_LESS);
    glDepthMask(GL_TRUE);
    glDisable(GL_BLEND);
//    glClearColor(0.0, 0.0, 0.0, 0.0);
//    glClearColor(0.25, 0.06, 0.015, 0.0);
    glClearColor(0.117647, 0.207843, 0.392157, 1);
    //glClearColor(fogColor[0], fogColor[1], fogColor[2], 1);
//    glClearColor(0,0,0,1);
    glClear(GL_COLOR_BUFFER_BIT | GL_DEPTH_BUFFER_BIT | GL_STENCIL_BUFFER_BIT);
    glDisable(GL_CULL_FACE);
    glDepthMask(GL_FALSE);
    glDisable(GL_SCISSOR_TEST);
}

void WoWSceneImpl::drawCamera () {
    /*
    glDisable(GL_DEPTH_TEST);

    mathfu::mat4 invViewFrustum = this->m_viewCameraForRender.Inverse();

    glUniformMatrix4fv(drawFrustumShader->getUnf("uInverseViewProjection"), 1, GL_FALSE, &invViewFrustum[0]);

    glDrawElements(GL_LINES, 48, GL_UNSIGNED_SHORT, 0);
    glEnable(GL_DEPTH_TEST);
    */
}

void print_timediff(const char* prefix, const struct timespec& start, const
struct timespec& end)
{
    double milliseconds = (end.tv_nsec - start.tv_nsec) / 1e6 + (end.tv_sec - start.tv_sec) * 1e3;
    printf("%s: %lf milliseconds\n", prefix, milliseconds);
}

void WoWSceneImpl::draw(animTime_t deltaTime) {
    struct timespec renderingAndUpdateStart, renderingAndUpdateEnd;
//    clock_gettime(CLOCK_MONOTONIC, &renderingAndUpdateStart);

    IDevice *device = getDevice();
    device->reset();
    int currentFrame = device->getFrameNumber() % 4;
    WoWFrameData *frameParam = &m_FrameParams[currentFrame];
    glClearScreen();

    glViewport(0,0,this->canvWidth, this->canvHeight);

    sceneWideBlockVSPS &blockPSVS = m_sceneWideUniformBuffer->getObject<sceneWideBlockVSPS>();
    blockPSVS.uLookAtMat = frameParam->m_lookAtMat4;
    blockPSVS.uPMatrix = frameParam->m_perspectiveMatrix;

    m_sceneWideUniformBuffer->save();

    mathfu::mat4 mainLookAtMat4 = frameParam->m_lookAtMat4;

    if (this->m_config->getDoubleCameraDebug()) {
        //Draw static camera
        m_isDebugCamera = true;
        frameParam->m_lookAtMat4 = frameParam->m_secondLookAtMat;
        currentScene->draw(frameParam);
        m_isDebugCamera = false;

        if (this->m_config->getDrawDepthBuffer() /*&& this.depth_texture_ext*/) {
            /*
            //Draw real camera into square at bottom of screen
            this->activateRenderDepthShader();
            glEnableVertexAttribArray(0);
            glUniform1f(drawDepthBuffer->getUnf("uFarPlane"), farPlane);
            glUniform1f(drawDepthBuffer->getUnf("uNearPlane"), nearPlane);

            this->drawTexturedQuad(this->frameBufferDepthTexture,
                                   this->canvWidth * 0.60f,
                                   0,//this.canvas.height * 0.75,
                                   this->canvWidth * 0.40f,
                                   this->canvHeight * 0.40f,
                                   this->canvWidth,
                                   this->canvHeight, true);
           */
        } else {
            //Render real camera
//            glBindFramebuffer(GL_FRAMEBUFFER, this->frameBuffer);
//            glClearScreen(/*this.fogColor*/);
//            glDepthMask(GL_TRUE);
//
//            this->m_lookAtMat4 = lookAtMat4;
//            currentScene->draw();
//            glBindFramebuffer(GL_FRAMEBUFFER, GL_ZERO);
//
//            this->activateRenderDepthShader();
//            this->drawTexturedQuad(this->frameBufferColorTexture,
//                                   this->canvWidth * 0.60f,
//                                   0,//this.canvas.height * 0.75,
//                                   this->canvWidth * 0.40f,
//                                   this->canvHeight * 0.40f,
//                                   this->canvWidth,
//                                   this->canvHeight, false);


        }
    } else {
        //Render real camera
        frameParam->m_lookAtMat4 = mainLookAtMat4;
        currentScene->draw(frameParam);

        if (this->m_config->getDrawDepthBuffer() /*&& this.depth_texture_ext*/) {
            //Draw real camera into square at bottom of screen
            /*
            this->activateRenderDepthShader();
            glEnableVertexAttribArray(0);
            glUniform1f(drawDepthBuffer->getUnf("uFarPlane"), farPlane);
            glUniform1f(drawDepthBuffer->getUnf("uNearPlane"), nearPlane);

            this->drawTexturedQuad(this->frameBufferDepthTexture,
                                   this->canvWidth * 0.60f,
                                   0,//this.canvas.height * 0.75,
                                   this->canvWidth * 0.40f,
                                   this->canvHeight * 0.40f,
                                   this->canvWidth,
                                   this->canvHeight, true);
           */
        }
    }
//    clock_gettime(CLOCK_MONOTONIC, &renderingAndUpdateEnd);

//    print_timediff("rendering", renderingAndUpdateStart, renderingAndUpdateEnd);


//    nextDeltaTime = deltaTime;

    currentScene->doPostLoad(frameParam); //Do post load after rendering is done!

    struct timespec cullingAndUpdateStart, cullingAndUpdateEnd;
    renderLockNextMeshes.lock();

    frameParam->deltaTime = deltaTime;
    deltaTimeUpdate = true;
    m_gdevice->increaseFrameNumber();

    renderLockNextMeshes.unlock();

}
mathfu::mat3 blizzTranspose(mathfu::mat4 &value) {

    return mathfu::mat3(
        value.GetColumn(0).x,value.GetColumn(1).x,value.GetColumn(2).x,
        value.GetColumn(0).y,value.GetColumn(1).y,value.GetColumn(2).y,
        value.GetColumn(0).z,value.GetColumn(1).z,value.GetColumn(2).z
    );
}

void WoWSceneImpl::SetDirection(WoWFrameData &frameParamHolder) {

    // Phi Table
    static const float phiTable[4][2] = {
            { 0.0,  2.2165682f },
            { 0.25, 1.9198623f },
            { 0.5,  2.2165682f },
            { 0.75, 1.9198623f }
    };

    // Theta Table


    static const float thetaTable[4][2] = {
        { 0.0,  3.926991f },
        { 0.25, 3.926991f },
        { 0.5,  3.926991f },
        { 0.75, 3.926991f }
    };

//    float phi = DayNight::InterpTable(&DayNight::phiTable, 4u, DayNight::g_dnInfo.dayProgression);
//    float theta = DayNight::InterpTable(&DayNight::thetaTable, 4u, DayNight::g_dnInfo.dayProgression);

    float phi = phiTable[0][1];
    float theta = thetaTable[0][1];

    // Convert from spherical coordinates to XYZ
    // x = rho * sin(phi) * cos(theta)
    // y = rho * sin(phi) * sin(theta)
    // z = rho * cos(phi)

    float sinPhi = (float) sin(phi);
    float cosPhi = (float) cos(phi);

    float sinTheta = (float) sin(theta);
    float cosTheta = (float) cos(theta);

    mathfu::mat3 lookAtRotation = mathfu::mat4::ToRotationMatrix(frameParamHolder.m_lookAtMat4);

    mathfu::vec4 sunDirWorld = mathfu::vec4(sinPhi * cosTheta, sinPhi * sinTheta, cosPhi, 0);
//    mathfu::vec4 sunDirWorld = mathfu::vec4(-0.30822, -0.30822, -0.89999998, 0);
    frameParamHolder.m_sunDir = (lookAtRotation * sunDirWorld.xyz());
//    frameParamHolder.m_sunDir = frameParamHolder.m_sunDir.Normalized();

    mathfu::vec4 upVector ( 0.0, 0.0 , 1.0 , 0.0);
//    frameParamHolder.m_upVector = (frameParamHolder.m_lookAtMat4.Transpose() * upVector).xyz();
    frameParamHolder.m_upVector = (lookAtRotation * upVector.xyz());;
}

WoWSceneImpl::~WoWSceneImpl() {
    m_isTerminating = true;
    if (g_globalThreadsSingleton.cullingAndUpdateThread.joinable()) {
        g_globalThreadsSingleton.cullingAndUpdateThread.join();
    }

    if (g_globalThreadsSingleton.loadingResourcesThread.joinable()) {
        g_globalThreadsSingleton.loadingResourcesThread.join();
    }
}

WoWScene * createWoWScene(Config *config, IFileRequest * requestProcessor, int canvWidth, int canvHeight){
#ifdef _WIN32
    glewExperimental = true; // Needed in core profile
	if (glewInit() != GLEW_OK) {
		fprintf(stderr, "Failed to initialize GLEW\n");
		return nullptr;
	}
#endif
#ifdef __ANDROID_API__
     std::cout.rdbuf(new androidbuf());
#endif

    return new WoWSceneImpl(config, requestProcessor, canvWidth, canvHeight);
}<|MERGE_RESOLUTION|>--- conflicted
+++ resolved
@@ -215,19 +215,11 @@
 //    currentScene = new Map(this, 0, "Azeroth");
 //
 //   m_firstCamera.setCameraPos(-5025, -807, 500); //Ironforge
-<<<<<<< HEAD
    m_firstCamera.setCameraPos(0, 0, 200);
     currentScene = new Map(this, 0, "Azeroth");
 //
 //    m_firstCamera.setCameraPos(-876, 775, 200); //Zaldalar
 //    currentScene = new Map(this, 1642, "Zandalar");
-=======
-//   m_firstCamera.setCameraPos(0, 0, 200);
-//    currentScene = new Map(this, 0, "Azeroth");
-
-    m_firstCamera.setCameraPos(-876, 775, 200); //Zaldalar
-    currentScene = new Map(this, 1642, "Zandalar");
->>>>>>> 6464f594
 //
 //
 //    m_firstCamera.setCameraPos(570, 979, 200); //Maelstorm Shaman
