--- conflicted
+++ resolved
@@ -208,8 +208,8 @@
    m_firstCamera.setCameraPos(0, 0, 200);
     currentScene = new Map(this, 0, "Azeroth");
 //
-//    m_firstCamera.setCameraPos(-876, 775, 200); //Zaldalar
-//    currentScene = new Map(this, 1642, "Zandalar");
+    m_firstCamera.setCameraPos(-876, 775, 200); //Zaldalar
+    currentScene = new Map(this, 1642, "Zandalar");
 //
 //
 //    m_firstCamera.setCameraPos(570, 979, 200); //Maelstorm Shaman
@@ -431,19 +431,11 @@
     db2LightData = new DB2LightData(db2Cache.get("dbfilesclient/LightData.db2"));
     db2WmoAreaTable = new DB2WmoAreaTable(db2Cache.get("dbfilesclient/WmoAreaTable.db2"));
 
-<<<<<<< HEAD
 
     g_globalThreadsSingleton.loadingResourcesThread = std::thread([&]() {
         using namespace std::chrono_literals;
 
         while (!this->m_isTerminating) {
-=======
-    /*
-    g_globalThreadsSingleton.loadingResourcesThread = std::thread([&]() {
-        using namespace std::chrono_literals;
-
-        while (true) {
->>>>>>> f328ac39
             std::this_thread::sleep_for(1ms);
             this->adtObjectCache.processCacheQueue(1000);
             this->wdtCache.processCacheQueue(1000);
@@ -455,11 +447,7 @@
             this->textureCache.processCacheQueue(1000);
             this->db2Cache.processCacheQueue(1000);
         }
-<<<<<<< HEAD
     });
-=======
-    });*/
->>>>>>> f328ac39
 
 
 
