--- conflicted
+++ resolved
@@ -57,11 +57,7 @@
 
     //Test scene 1: Shattrath
 //    m_firstCamera.setCameraPos(-1663, 5098, 27); //Shattrath
-<<<<<<< HEAD
 //    m_firstCamera.setCameraPos(-241, 1176, 256); //Dark Portal
-=======
-//    m_firstCamera.setCameraPos(-71, 1128, 85); //Shattrath
->>>>>>> b823ef47
 
 //    currentScene = new Map(this, "Expansion01");
 
