--- conflicted
+++ resolved
@@ -19,13 +19,6 @@
         return timePerFrame;
     }
 private:
-<<<<<<< HEAD
-#if defined(_MSC_VER) or defined(__EMSCRIPTEN__)
-    std::chrono::time_point<std::chrono::steady_clock> m_startTime;
-#else
-    std::chrono::system_clock::time_point m_startTime;
-#endif
-=======
 //#if defined(_MSC_VER)
 //    std::chrono::time_point<std::chrono::steady_clock> m_startTime;
 //#else
@@ -33,7 +26,6 @@
 
     hi_res_time_point m_startTime;
 //#endif
->>>>>>> 53b6538e
     double m_accomulatedTimeInterval = 0;
     int frameCounter = 0;
 
