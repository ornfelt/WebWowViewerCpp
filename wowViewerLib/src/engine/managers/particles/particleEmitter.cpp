//
// Created by deamon on 14.12.17.
//

#include "particleEmitter.h"
#include "../../../gapi/interface/meshes/IParticleMesh.h"
#include "../../algorithms/mathHelper.h"
#include "../../algorithms/animate.h"
#include "../../shader/ShaderDefinitions.h"
#include "generators/CParticleGenerator.h"
#include "generators/CSphereGenerator.h"
#include "generators/CPlaneGenerator.h"
#include "../../../gapi/interface/IDevice.h"
#include "../../persistance/header/M2FileHeader.h"


HGIndexBuffer ParticleEmitter::m_indexVBO = nullptr;

static const size_t MAX_PARTICLES_PER_EMITTER = 2000;

static GBufferBinding staticM2ParticleBindings[5] = {
    {+m2ParticleShader::Attribute::aPosition, 3, GBindingType::GFLOAT, false, 13*4, 0 },
    {+m2ParticleShader::Attribute::aColor, 4, GBindingType::GFLOAT, false, 13*4, 12},
    {+m2ParticleShader::Attribute::aTexcoord0, 2, GBindingType::GFLOAT, false, 13*4, 28},
    {+m2ParticleShader::Attribute::aTexcoord1, 2, GBindingType::GFLOAT, false, 13*4, 36},
    {+m2ParticleShader::Attribute::aTexcoord2, 2, GBindingType::GFLOAT, false, 13*4, 44},
};


enum class ParticleVertexShader : int {
    None = -1,
    Particle_Color_T2 = 0,
    Particle_CDiffuse_T2 = 1,
    Particle_Color_T4 = 2,
    Particle_Color_T5 = 3
};

enum class ParticlePixelShader : int {
    None = -1,
    Particle_Mod = 0,
    Particle_2ColorTex_3AlphaTex = 1,
    Particle_3ColorTex_3AlphaTex = 2,
    Particle_3ColorTex_3AlphaTex_UV = 3,
    Refraction = 4,

};

inline constexpr const int operator+(ParticlePixelShader const val) { return static_cast<const int>(val); };

inline constexpr const int operator+(ParticleVertexShader const val) { return static_cast<const int>(val); };

const int MAX_PARTICLE_SHADERS = 6;
static const struct {
    int vertexShader;
    int pixelShader;
} particleMaterialShader[MAX_PARTICLE_SHADERS] = {
    //Particle_Unlit_T1 = 0
    {
        +ParticleVertexShader::Particle_Color_T2,
        +ParticlePixelShader::Particle_Mod,
    },
    //Particle_Lit_T1 = 1
    {
        +ParticleVertexShader::Particle_CDiffuse_T2,
        +ParticlePixelShader::Particle_Mod,
    },
    //Particle_Unlit_2ColorTex_3AlphaTex = 2
    {
        +ParticleVertexShader::Particle_Color_T4,
        +ParticlePixelShader::Particle_2ColorTex_3AlphaTex,
    },
    //Particle_Unlit_3ColorTex_3AlphaTex = 3
    {
        +ParticleVertexShader::Particle_Color_T4,
        +ParticlePixelShader::Particle_3ColorTex_3AlphaTex,
    },
    //Particle_Unlit_3ColorTex_3AlphaTex_UV = 4
    {
        +ParticleVertexShader::Particle_Color_T5,
        +ParticlePixelShader::Particle_3ColorTex_3AlphaTex_UV,
    },
    //Particle_Refraction = 5
    {
        +ParticleVertexShader::Particle_Color_T4,
        +ParticlePixelShader::Refraction,
    }
};


ParticleEmitter::ParticleEmitter(ApiContainer *api, M2Particle *particle, M2Object *m2Object, HM2Geom geom, int txac_val_raw) : m_seed(rand()), m_api(api), m2Object(m2Object) {

    if (!randTableInited) {
        for (int i = 0; i < 128; i++) {
            RandTable[i] = (float)std::rand() / (float)RAND_MAX;
        }
        randTableInited = true;
    }

    m_data = particle;

    txac_particles_value.value = txac_val_raw;

    materialFlags.rawFlags = m_data->old.blendingType <= 1 ? 7 : 3;

    //& 0xF5 is the same as unset 0x2 and 0x8
    //    materialFlags = materialFlags & 0xF5;
    materialFlags.flags._0x02 = 0;
    materialFlags.flags._0x08 = 0;

    materialFlags.flags._0x08 = geom->m_m2Data->global_flags.flag_unk_0x1000;
    materialFlags.flags._0x02 = (particle->old.flags & 0x8) == 0;

    //check flag 0x1C = 28
    if (particle->old.flags_per_number.hex_10000000) {
        //&= 0xFEu == unset 1
        materialFlags.flags._0x01 = 0;
        // & 0xEE == unset 1 and 16
        materialFlags.flags._0x10 = 0;

        materialFlags.flags._0x10 = particle->old.flags_per_number.hex_20000000;
        materialFlags.flags._0x20 |= particle->old.flags_per_number.hex_40000000;
    } else {
        if (particle->old.flags_per_number.hex_100000) {
            //&= 0xFEu == unset 1
            materialFlags.flags._0x01 = 0;
        } else {
            materialFlags.flags._0x01 = !particle->old.flags_per_number.hex_1;
        }
    }


    switch (m_data->old.emitterType) {
        case 1:
            this->generator = new CPlaneGenerator(this->m_seed, particle);
            break;
        case 2:
            this->generator = new CSphereGenerator(this->m_seed, particle, 0 != (m_data->old.flags & 0x100));
            break;
        default:
//            this->generator = new CPlaneGenerator(this->m_seed, particle);
            this->generator = nullptr;
            std::cout << "Found unimplemented generator " << (int)m_data->old.emitterType << std::endl;

//            auto tex0 = m2Object->getBlpTextureData(this->m_data->old.texture_0);
//            if (tex0) {
//                std::cout << "Using " << tex0->getTextureName() << " texture" << std::endl;
//            }
            return;
            break;
    }

//        std::cout << "particleId = " << m_data->old.particleId
//                  << "Mentioned models :" << std::endl
//                  << "geometry_model_filename = " << m_data->old.geometry_model_filename.toString() << std::endl
//                  << "recursion_model_filename = " << m_data->old.recursion_model_filename.toString()
//                  << std::endl << std::endl << std::flush;

    const float followDen = m_data->old.followSpeed2 - m_data->old.followSpeed1;
    if (!feq(followDen, 0)) {
        this->followMult = (m_data->old.followScale2 - m_data->old.followScale1) / followDen;
        this->followBase = m_data->old.followScale1 - m_data->old.followSpeed1 * this->followMult;
    }
    else {
        this->followMult = 0;
        this->followBase = 0;
    }

    uint16_t cols = m_data->old.textureDimensions_columns;
    if (cols <= 0) {
        cols = 1;
    }
    uint16_t rows = m_data->old.textureDimensions_rows;
    if (rows <= 0) {
        rows = 1;
    }
    this->textureIndexMask = cols * rows - 1;
    this->m_randomizedTextureIndexMask = 0;

    int colsVal = cols;
    int colBitsCount = -1;
    do
    {
        ++colBitsCount;
        colsVal >>= 1;
    }
    while ( colsVal );

    this->textureColBits = colBitsCount;
    this->textureColMask = cols - 1;

    //RandomizedParticles
    this->m_randomizedTextureIndexMask = 0;
    if ((m_data->old.flags & 0x8000) > 0) {
        uint64_t defCellLong = (textureIndexMask + 1) * (uint64_t)this->m_seed.uint32t();
        this->m_randomizedTextureIndexMask = static_cast<uint16_t>(defCellLong>> 32);
    }
    this->texScaleX = 1.0f / cols;
    this->texScaleY = 1.0f / rows;

    //TODO: particle selection is not entirely proper because of strange freaking flag
    if ( (m_data->old.flags & 0x10100000) == 0) {
        //if particle emitter is a model one - type is 1, otherwise it's 0
        this->m_particleType = 0;
    } else {
        const bool isMultitex = (0 != (1 & (m_data->old.flags >> 0x1c)));
        if (isMultitex) {
            this->m_particleType = 2;
        }
        else {
            this->m_particleType = 3;
        }
    }

    selectShaderId();
    createMesh();
}

void ParticleEmitter::selectShaderId() {
    bool multiTex = m_data->old.flags_per_number.hex_10000000;

//    v4 = v3->m_particleType;
    if ( (m_particleType == 2 || (m_particleType == 4 && multiTex))
         && (txac_particles_value.value != 0) )
    {
        if ( materialFlags.flags._0x20)
        {
            shaderId = 4;
        }
        else
        {
            shaderId = -1;
            throw "Incompatible situation";
        }
    }
    else if ( m_particleType == 2 || (m_particleType == 4 && multiTex ))
    {
        //0x60 >> 5 = 3
        //0x40 >> 5 = 2
        shaderId = materialFlags.flags._0x20 ? 3 : 2;
    }
    else if ( m_particleType == 3 )
    {
        shaderId = 5;
    }
    else
    {
        shaderId = materialFlags.flags._0x01;
    }
}

PACK(
struct meshParticleWideBlockPS {
    float uAlphaTest;
    float padding[3]; // according to std140
    int uPixelShader;
    float padding2[3];
});

std::array<EGxBlendEnum, 8> PaticleBlendingModeToEGxBlendEnum1 =
    {
        EGxBlendEnum::GxBlend_Opaque,
        EGxBlendEnum::GxBlend_AlphaKey,
        EGxBlendEnum::GxBlend_Alpha,
        EGxBlendEnum::GxBlend_NoAlphaAdd,
        EGxBlendEnum::GxBlend_Add,
        EGxBlendEnum::GxBlend_Mod,
        EGxBlendEnum::GxBlend_Mod2x,
        EGxBlendEnum::GxBlend_BlendAdd
    };

void ParticleEmitter::createMesh() {
    std::shared_ptr<IDevice> device = m_api->hDevice;

    if (m_indexVBO == nullptr) {
        m_indexVBO = device->createIndexBuffer();
        int vo = 0;
        for (int i = 0; i < 1000; i++) {
            szIndexBuff.push_back(vo + 0);
            szIndexBuff.push_back(vo + 1);
            szIndexBuff.push_back(vo + 2);
            szIndexBuff.push_back(vo + 3);
            szIndexBuff.push_back(vo + 2);
            szIndexBuff.push_back(vo + 1);
            vo += 4;
        }
        m_indexVBO->uploadData((void *) szIndexBuff.data(), (int) (szIndexBuff.size() * sizeof(uint16_t)));
    }

    //Create Buffers
    for (int i = 0; i < 4; i++) {
        frame[i].m_bufferVBO = device->createVertexBufferDynamic(10 * sizeof(ParticleBuffStructQuad));

        frame[i].m_bindings = device->createVertexBufferBindings();
        frame[i].m_bindings->setIndexBuffer(m_indexVBO);

        GVertexBufferBinding vertexBinding;
        vertexBinding.vertexBuffer = frame[i].m_bufferVBO;
        vertexBinding.bindings = std::vector<GBufferBinding>(&staticM2ParticleBindings[0],
                                                             &staticM2ParticleBindings[5]);

        frame[i].m_bindings->addVertexBufferBinding(vertexBinding);
        frame[i].m_bindings->save();


        //Get shader
        HGShaderPermutation shaderPermutation = device->getShader("m2ParticleShader", nullptr);

        //Create mesh
        gMeshTemplate meshTemplate(frame[i].m_bindings, shaderPermutation);


        uint8_t blendMode = m_data->old.blendingType;
        meshTemplate.meshType = MeshType::eParticleMesh;
        meshTemplate.depthWrite = blendMode <= 1;
        meshTemplate.depthCulling = true;
        meshTemplate.backFaceCulling = false;

        meshTemplate.blendMode =
            blendMode < PaticleBlendingModeToEGxBlendEnum1.size() ?
            PaticleBlendingModeToEGxBlendEnum1[blendMode] :
            EGxBlendEnum::GxBlend_Opaque;

        meshTemplate.start = 0;
        meshTemplate.end = 0;
        meshTemplate.element =  DrawElementMode::TRIANGLES;

        bool multitex = m_data->old.flags_per_number.hex_10000000 > 0;
        HBlpTexture tex0 = nullptr;
        if (multitex) {
            tex0 = m2Object->getBlpTextureData(this->m_data->old.texture_0);
        } else {
            tex0 = m2Object->getBlpTextureData(this->m_data->old.texture);
        }
        meshTemplate.texture[0] = device->createBlpTexture(tex0, true, true);
        if (multitex) {
            HBlpTexture tex1 = m2Object->getBlpTextureData(this->m_data->old.texture_1);
            HBlpTexture tex2 = m2Object->getBlpTextureData(this->m_data->old.texture_2);

            meshTemplate.texture[1] = device->createBlpTexture(tex1, true, true);
            meshTemplate.texture[2] = device->createBlpTexture(tex2, true, true);
        }
        meshTemplate.texture.resize(3);
        meshTemplate.textureCount = (multitex) ? 3 : 1;

        meshTemplate.ubo[0] = nullptr; //m_api->getSceneWideUniformBuffer();
        meshTemplate.ubo[1] = nullptr;
        meshTemplate.ubo[2] = nullptr;

        meshTemplate.ubo[3] = nullptr;
        meshTemplate.ubo[4] = device->createUniformBufferChunk(sizeof(meshParticleWideBlockPS));

        meshTemplate.ubo[4]->setUpdateHandler([this](IUniformBufferChunk *self) {
            meshParticleWideBlockPS &blockPS = self->getObject<meshParticleWideBlockPS>();
            uint8_t blendMode = m_data->old.blendingType;
            if (blendMode == 0) {
                blockPS.uAlphaTest = -1.0f;
            } else if (blendMode == 1) {
                blockPS.uAlphaTest = 0.501960814f;
            } else {
                blockPS.uAlphaTest = 0.0039215689f;
            }

            int uPixelShader = particleMaterialShader[this->shaderId].pixelShader;

            blockPS.uPixelShader =  uPixelShader;
        });

        frame[i].m_mesh = device->createParticleMesh(meshTemplate);

    }
}


bool ParticleEmitter::randTableInited = false;
float ParticleEmitter::RandTable[128] = {};

const mathfu::mat4 strangeMat = {
    1.0f, 0, 0, 0,
    0, 1.0f, 0, 0,
    0, 0, 1.0f, 0,
    0, 0, -1.0f, 0.0
};

void ParticleEmitter::calculateQuadToViewEtc(mathfu::mat4 *a1, mathfu::mat4 &translatedViewMat) {
    if ((this->m_data->old.flags & 0x10)) {
        s_particleToView = translatedViewMat * m_emitterModelMatrix ;
    } else {
       if (a1 != nullptr) {
           s_particleToView = translatedViewMat * (*a1);
       } else {
           s_particleToView = translatedViewMat;
       }
    }

    zUpVector = translatedViewMat.GetColumn(3);
    if (this->m_data->old.flags & 0x1000) {
        p_quadToView = mathfu::mat4::ToRotationMatrix(s_particleToView);

        if ((this->m_data->old.flags & 0x10) && (abs(m_inheritedScale) > 0.000000f) ) {
            p_quadToView = p_quadToView * (1.0f / m_inheritedScale);
        }

        mathfu::vec3 v28(0,0,1.0);
        p_quadToViewZVector = p_quadToView.GetColumn(2);
        if (p_quadToViewZVector.LengthSquared() <= 0.00000023841858f) {
            p_quadToViewZVector =  mathfu::vec3(0,0,1.0);
        } else {
            p_quadToViewZVector = p_quadToViewZVector.Normalized();
        }
    }
}

void ParticleEmitter::UpdateXform(const mathfu::mat4 &viewModelBoneMatrix, mathfu::vec3 &invMatTranslation, mathfu::mat4 *frameOfReference) {
    m_invMatTranslationVector = invMatTranslation;

    if (frameOfReference == nullptr || (this->m_data->old.flags & 0x10)) {
        m_emitterModelMatrix = viewModelBoneMatrix;
    } else {
        m_emitterModelMatrix = frameOfReference->Inverse() * viewModelBoneMatrix;
    }

    this->m_inheritedScale = viewModelBoneMatrix.GetColumn(0).xyz().Length();
}
void ParticleEmitter::InternalUpdate(animTime_t delta) {
    delta = fmaxf(delta, 0.0f);
    if (delta < 0.1) {
        m_deltaPosition = m_deltaPosition1;
    } else {

        float temp0 = floorf(delta / 0.1f);
        delta = (temp0 * -0.1f) + delta;

        int numberOfStepUpdates = fminf(floorf(generator->getAniProp()->lifespan / 0.1f), temp0);

        int temp3 = numberOfStepUpdates+1;
        float divider = 1.0f;
        if (temp3 < 0) {
            divider = (float)((temp3 & 1) | (temp3 >> 1)) + (float)((temp3 & 1) | (temp3 >> 1));
        } else {
            divider = temp3;
        }

        m_deltaPosition = m_deltaPosition1 * (1.0f / divider);

        for (int i = 0; i < numberOfStepUpdates; i++) {
            this->StepUpdate(0.1f);
        }
    }

    this->StepUpdate(delta);
}
void ParticleEmitter::Update(animTime_t delta, mathfu::mat4 &transformMat, mathfu::vec3 invMatTransl, mathfu::mat4 *frameOfReference, mathfu::mat4 &viewMatrix) {
    if (getGenerator() == nullptr) return;

//    if (this->particles.size() <= 0 && !isEnabled) return;

    m_prevPosition = m_emitterModelMatrix.TranslationVector3D();
    m_currentBonePos = (viewMatrix * mathfu::vec4(transformMat.GetColumn(3).xyz(), 1.0f)).z;

    mathfu::vec3 viewMatVec = viewMatrix.GetColumn(3).xyz();
    this->UpdateXform(transformMat, viewMatVec, frameOfReference);

    if (delta > 0) {
        if (this->m_data->old.flags & 0x4000) {
            m_deltaPosition1 = m_emitterModelMatrix.GetColumn(3).xyz() - m_prevPosition;
            float x = this->followMult * (m_deltaPosition1.Length() / delta) + this->followBase;
            if (x >= 0.0)
                x = fmin(x, 1.0f);

            this->m_deltaPosition =  m_deltaPosition1 * x;
        }

        if (this->m_data->old.flags & 0x40) {
            this->burstTime += delta;
            animTime_t frameTime = 30.0 / 1000.0;
            if (this->burstTime > frameTime) {
                this->burstTime = 0;

                if (this->particles.size() == 0) {
                    animTime_t frameAmount = frameTime / this->burstTime;
                    mathfu::vec3 dPos = m_emitterModelMatrix.GetColumn(3).xyz() - m_prevPosition;

                    this->burstVec = dPos * mathfu::vec3(frameAmount * this->m_data->old.BurstMultiplier);
                }
                else {
                    this->burstVec = mathfu::vec3(0, 0, 0);
                }
            }
        }
        this->InternalUpdate(delta);
    }
}
//void ParticleEmitter::Sync() {
//
//}
void ParticleEmitter::StepUpdate(animTime_t delta) {
    ParticleForces forces;

    if (delta < 0.0) return;
    if (m_data->old.flags_per_number.hex_8000 == 0) {
        //this->Sync(); // basically does buffer resize. Thus is not needed
    }

    this->CalculateForces(forces, delta);
    this->EmitNewParticles(delta);
    int i = 0;


    std::list<int> listForDeletion;

    int numThreads = m_api->getConfig()->getThreadCount();

    #pragma omp parallel for schedule(dynamic, 4) num_threads(numThreads)
    for (int i = 0; i < this->particles.size(); i++) {
        auto &p = this->particles[i];
        bool killParticle = false;
        p.age = p.age + delta;

        if (p.age > (fmaxf(this->generator->GetLifeSpan(p.seed), 0.001f))) {
            killParticle = true;
        } else {
            if (!this->UpdateParticle(p, delta, forces)) {
                killParticle = true;//                i--;
            }
        }

        if (killParticle) {
            p.isDead = true;
        }
    }

    for (int i = 0; i < this->particles.size();) {
        if (particles[i].isDead) {
            this->KillParticle(i);
        } else {
            i++;
        }
    }


}
void ParticleEmitter::EmitNewParticles(animTime_t delta) {
    if (!isEnabled) return;

    float rate = this->generator->GetEmissionRate();
    this->emission += delta * rate;
    while (this->emission > 1) {
        if (particles.size() < MAX_PARTICLES_PER_EMITTER) {
            this->CreateParticle(delta);
        }
        this->emission -= 1;
    }
}
void ParticleEmitter::CreateParticle(animTime_t delta) {
    CParticle2 &p = this->BirthParticle();

    this->generator->CreateParticle(p, delta);

    if (!(this->m_data->old.flags & 0x10)) {
        p.position = (this->m_emitterModelMatrix * mathfu::vec4(p.position, 1.0f)).xyz();
        p.velocity = (this->m_emitterModelMatrix * mathfu::vec4(p.velocity, 0.0f)).xyz();
        if (this->m_data->old.flags & 0x2000) {
            // Snap to ground; set z to 0:
            p.position.z = 0.0;
        }
    }
    if (this->m_data->old.flags & 0x40) {
        float speedMul = 1.0f + this->generator->getAniProp()->speedVariation * this->m_seed.Uniform();
        mathfu::vec3 r0 = this->burstVec * speedMul;
        p.velocity += r0;
    }
    if (m_data->old.flags_per_number.hex_10000000) {
        for (int i = 0; i < 2; i++) {
            p.texPos[i].x = this->m_seed.UniformPos();
            p.texPos[i].y = this->m_seed.UniformPos();

            mathfu::vec2 v2 = MathHelper::convertV69ToV2(this->m_data->multiTextureParam1[i]) * this->m_seed.Uniform();
            p.texVel[i] = v2  + MathHelper::convertV69ToV2(this->m_data->multiTextureParam0[i]);
        }
    }
}


void ParticleEmitter:: CalculateForces(ParticleForces &forces, animTime_t delta) {
    forces.drift = mathfu::vec3(this->m_data->old.WindVector) * mathfu::vec3(delta);


    auto g = this->generator->GetGravity();
    forces.velocity = g * mathfu::vec3(delta);
    forces.position = g * mathfu::vec3(delta * delta * 0.5f);
    forces.drag = this->m_data->old.drag * delta;
}

bool ParticleEmitter::UpdateParticle(CParticle2 &p, animTime_t delta, ParticleForces &forces) {

    if (m_data->old.flags_per_number.hex_10000000) {
        for (int i = 0; i < 2; i++) {
            // s = frac(s + v * dt)
             float val = (float) (p.texPos[i].x + delta * p.texVel[i].x);
            p.texPos[i].x = (float) (val - floorf(val));

            val = (float) (p.texPos[i].y + delta * p.texVel[i].y);
            p.texPos[i].y = (float) (val - floorf(val));
        }
    }

    p.velocity = p.velocity + forces.drift;


    //MoveParticle
    if ((this->m_data->old.flags & 0x4000) && (2 * delta < p.age)) {
        p.position = p.position + this->m_deltaPosition;
    }

    mathfu::vec3 r0 = p.velocity * mathfu::vec3(delta,delta,delta); // v*dt

    p.velocity = p.velocity + forces.velocity;
    p.velocity = p.velocity *  (1.0f - forces.drag);

    p.position = p.position + r0 + forces.position;
//    p.position = p.position + forces.position;

    if (this->m_data->old.emitterType == 2 && (this->m_data->old.flags & 0x80)) {
        mathfu::vec3 r1 = p.position;
        if ((this->m_data->old.flags & 0x10)) {
            if (mathfu::vec3::DotProduct(r1, r0) > 0) {
                return false;
            }
        } else {
            r1 = p.position - this->m_emitterModelMatrix.GetColumn(3).xyz();
            if (mathfu::vec3::DotProduct(r1, r0) > 0) {
                return false;
            }
        }
    }

    return true;
}

void ParticleEmitter::KillParticle(int index) {
    particles.erase(particles.begin()+index);
}
CParticle2& ParticleEmitter::BirthParticle() {
    CParticle2 p1;
    particles.push_back(p1);
    

    CParticle2 &p = particles[particles.size() - 1];
    return p;
}

void ParticleEmitter::prepearBuffers(mathfu::mat4 &viewMatrix) {
    if (getGenerator() == nullptr) return;

    if (particles.size() == 0 && this->generator != nullptr) {
        szVertexCnt = 0;
        return;
    }

    inverseViewMatrix = viewMatrix.Inverse();

    mathfu::mat3 rotation = mathfu::mat3::ToRotationMatrix(viewMatrix);
    mathfu::mat4 someMat = mathfu::mat4(
        rotation[0],rotation[1],rotation[2], 0.0,
        rotation[3],rotation[4],rotation[5], 0.0,
        rotation[6],rotation[7],rotation[8], 0.0,
        0, 0, 0, 1.0
    );
    this->calculateQuadToViewEtc(nullptr, viewMatrix); // FrameOfRerefence mat is null since it's not used


    auto vboBufferDynamic = frame[m_api->hDevice->getUpdateFrameNumber()].m_bufferVBO;
    size_t maxFutureSize = particles.size() * sizeof(ParticleBuffStructQuad);
    if ((m_data->old.flags & 0x60000) == 0x60000) {
        maxFutureSize *= 2;
    }

    vboBufferDynamic->resize(maxFutureSize);

    szVertexBuf = (ParticleBuffStructQuad *) vboBufferDynamic->getPointerForModification();
    szVertexCnt = 0;
    for (int i = 0; i < particles.size(); i++) {
        CParticle2 &p = this->particles[i];
        ParticlePreRenderData particlePreRenderData;
        if (this->CalculateParticlePreRenderData(p, particlePreRenderData)) {
            if (m_data->old.flags & 0x20000) {
                this->buildVertex1(p, particlePreRenderData);
            }
            if ( m_data->old.flags & 0x40000 ) {
                this->buildVertex2(p, particlePreRenderData);
            }
        }
    }

//    std::sort(szVertexBuf.begin(), szVertexBuf.end(), [](const ParticleBuffStructQuad &a, const ParticleBuffStructQuad &b) -> bool {
//        return
//        fminf(
//            fminf(
//                fminf(
//                    a.particle[0].position.z,
//                    a.particle[1].position.z
//                ),
//                a.particle[2].position.z
//            ),
//            a.particle[0].position.z
//        ) < fminf(
//            fminf(
//                fminf(
//                    b.particle[0].position.z,
//                    b.particle[1].position.z
//                ),
//                b.particle[2].position.z
//            ),
//            b.particle[0].position.z
//        );
//    });
}

int ParticleEmitter::buildVertex1(CParticle2 &p, ParticlePreRenderData &particlePreRenderData) {
    int coefXInt = (particlePreRenderData.m_ageDependentValues.timedHeadCell &  this->textureColMask);
    float coefXf;
    if (coefXInt < 0) {
        coefXf = (float)((coefXInt & 1) | ((unsigned int)coefXInt >> 1)) + (float)((coefXInt & 1) | ((unsigned int)coefXInt >> 1));
    } else {
        coefXf = coefXInt;
    }

    mathfu::vec2 texScaleVec(
        coefXf * this->texScaleX,
        (particlePreRenderData.m_ageDependentValues.timedHeadCell  >> this->textureColBits) * this->texScaleY);

    float baseSpin = 0;
    float deltaSpin = 0;
    //GetSpin
    this->GetSpin(p, baseSpin, deltaSpin);

    int v20 = 0;
    mathfu::vec3 m0 (0,0,0);
    mathfu::vec3 m1 (0,0,0);
    bool force0x1000 = false;
    bool dataFilled = false;
    if (m_data->old.flags & 0x4) {
        if (p.velocity.LengthSquared() > 0.00000023841858) {
            v20 = 1;
            if (!(m_data->old.flags & 0x1000)) {
                mathfu::vec3 viewSpaceVel = (s_particleToView * mathfu::vec4(-p.velocity, 0.0)).xyz();

                float v30 = 0.0;
                float translatedVelLeng = viewSpaceVel.LengthSquared();
                if (translatedVelLeng <= 0.00000023841858) {
                    v30 = 0.0;
                } else {
                    v30 = 1.0f / sqrtf(translatedVelLeng);
                }

                mathfu::vec3 viewSpaceVelNorm = viewSpaceVel * v30;

                m0 = viewSpaceVelNorm *  particlePreRenderData.m_ageDependentValues.m_particleScale.x;

                m1 = mathfu::vec3(
                    //197
                    viewSpaceVelNorm.y * particlePreRenderData.m_ageDependentValues.m_particleScale.y,
                    //199
                    -(viewSpaceVelNorm.x * particlePreRenderData.m_ageDependentValues.m_particleScale.y),
                    //177
                    0
                );
                dataFilled = true;
                force0x1000 = false;
            } else {
                force0x1000 = true;
            }
        }
    }
    if (((m_data->old.flags & 0x1000) || force0x1000) && !dataFilled) {
        mathfu::mat3 transformedQuadToViewMat = p_quadToView;
        float v39 = particlePreRenderData.m_ageDependentValues.m_particleScale.x;
        if (v20){
            float v47 = 0.0;
            mathfu::vec3 minusVel = (-p.velocity);
            float translatedVelLeng = minusVel.LengthSquared();
            if (translatedVelLeng <= 0.00000023841858) {
                v47 = 0.0;
            } else {
                v47 = 1.0f / sqrtf(translatedVelLeng);
            }

            transformedQuadToViewMat = p_quadToView * mathfu::mat3(
                minusVel.x * v47, minusVel.y * v47, 0,
                -minusVel.y * v47, minusVel.x * v47, 0,
                0, 0, 1);

            if (v47 > 0.00000023841858) {
                v39 = particlePreRenderData.m_ageDependentValues.m_particleScale.x *
                    (1.0f / sqrtf(p.velocity.LengthSquared()) / v47);
            }
        }

        if (m_particleType == 4) {
            //Projection particles
        }

        m0 = transformedQuadToViewMat.GetColumn(0) * v39;
        m1 = transformedQuadToViewMat.GetColumn(1) * particlePreRenderData.m_ageDependentValues.m_particleScale.y;
        deltaSpin = m1.x;
        dataFilled = true;
        if (!feq(this->m_data->old.Spin, 0) || !feq(this->m_data->old.spinVary, 0)) {
            float theta = baseSpin + deltaSpin * p.age;
            if ((this->m_data->old.flags & 0x200) && (p.seed & 1)) {
                theta = -theta;
            }

            mathfu::vec3 zAxis = p_quadToViewZVector;
            if (m_particleType == 4) {
                //Projection particle
            }

            mathfu::mat3 rotMat = mathfu::quat::FromAngleAxis(theta, zAxis).ToMatrix();

            m0 = rotMat * m0;
            m1 = rotMat * mathfu::vec3(deltaSpin, m1.y, m1.z);
        }
    }

    if (!dataFilled) {
        if (!feq(this->m_data->old.Spin, 0) || !feq(this->m_data->old.spinVary, 0)) {
            float theta = baseSpin + deltaSpin * p.age;
            if ((this->m_data->old.flags & 0x200) && (p.seed & 1)) {
                theta = -theta;
            }

            float cosTheta = cosf(theta);
            float sinTheta = sin(theta);

            m0 = mathfu::vec3(
                cosTheta * particlePreRenderData.m_ageDependentValues.m_particleScale.x,
                sinTheta * particlePreRenderData.m_ageDependentValues.m_particleScale.x, 0);
            m1 = mathfu::vec3(
                -sinTheta * particlePreRenderData.m_ageDependentValues.m_particleScale.y,
                cosTheta * particlePreRenderData.m_ageDependentValues.m_particleScale.y, 0);

            if (this->m_data->old.flags & 0x8000000) {
                particlePreRenderData.m_particleCenter += mathfu::vec3(m1.x, m1.y, 0);
            }
        } else {
            m0 = mathfu::vec3(
                particlePreRenderData.m_ageDependentValues.m_particleScale.x,
                0,
                0);
            m1 = mathfu::vec3(
                0,
                particlePreRenderData.m_ageDependentValues.m_particleScale.y,
                0);
        }
    }

    this->BuildQuadT3(m0, m1,
        particlePreRenderData.m_particleCenter,
            particlePreRenderData.m_ageDependentValues.m_timedColor,
            particlePreRenderData.m_ageDependentValues.m_alpha,
            texScaleVec.x, texScaleVec.y,  p.texPos);



    return 0;
}

int ParticleEmitter::buildVertex2(CParticle2 &p, ParticlePreRenderData &particlePreRenderData) {
    int coefXInt = (particlePreRenderData.m_ageDependentValues.timedTailCell &  this->textureColMask);
    float coefXf;
    if (coefXInt < 0) {
        coefXf = (float)((coefXInt & 1) | ((unsigned int)coefXInt >> 1)) + (float)((coefXInt & 1) | ((unsigned int)coefXInt >> 1));
    } else {
        coefXf = coefXInt;
    }


    mathfu::vec2 texScaleVec(
        (coefXf) * this->texScaleX,
        (particlePreRenderData.m_ageDependentValues.timedTailCell >> this->textureColBits) * this->texScaleY);

    // tail cell
    mathfu::vec3 m0 = mathfu::vec3(0, 0, 0);
    mathfu::vec3 m1 = mathfu::vec3(0, 0, 0);
    // as above, scale and rotation align to particle velocity
    float trailTime = this->m_data->old.tailLength;
    if ((this->m_data->old.flags & 0x400)) {
        trailTime = fminf(p.age, trailTime);
    }
    mathfu::vec3 viewVel = p.velocity * -1.0f;
    viewVel = (this->s_particleToView * mathfu::vec4(viewVel, 0)).xyz() * trailTime;
    mathfu::vec3 screenVel = mathfu::vec3(viewVel.xy(), 0);

    if (mathfu::vec3::DotProduct(screenVel, screenVel) > 0.0001) {
        float invScreenVelMag = 1.0f / screenVel.Length();
        particlePreRenderData.m_ageDependentValues.m_particleScale = particlePreRenderData.m_ageDependentValues.m_particleScale * invScreenVelMag;
        screenVel = mathfu::vec3(mathfu::vec2::HadamardProduct(screenVel.xy(), particlePreRenderData.m_ageDependentValues.m_particleScale), 0);
        m1 = mathfu::vec3(-screenVel.y, screenVel.x, 0);
        m0 = viewVel * 0.5f;
        particlePreRenderData.m_particleCenter += m0;
    }
    else {
        m0 = mathfu::vec3(
            particlePreRenderData.m_ageDependentValues.m_particleScale.x * 0.05f,
            0,
            0);
        m1 = mathfu::vec3(
            0,
            particlePreRenderData.m_ageDependentValues.m_particleScale.y * 0.05f,
            0);
    }

    this->BuildQuadT3(m0, m1,
                      particlePreRenderData.m_particleCenter,
                      particlePreRenderData.m_ageDependentValues.m_timedColor,
                      particlePreRenderData.m_ageDependentValues.m_alpha,
                      texScaleVec.x, texScaleVec.y,  p.texPos);


    return 1;
}

void ParticleEmitter::GetSpin(CParticle2 &p, float &baseSpin, float &deltaSpin) const {

    if (!feq(m_data->old.baseSpin, 0.0f) || !feq(m_data->old.spinVary, 0.0f)) {
        CRndSeed rand(p.seed);

        if (feq(m_data->old.baseSpinVary, 0.0f)) {
            baseSpin = m_data->old.baseSpin;
        } else {
            baseSpin = m_data->old.baseSpin + rand.Uniform() * m_data->old.baseSpinVary;
        }

        if (feq(m_data->old.spinVary, 0.0f)) {
            deltaSpin = m_data->old.Spin;
        } else {
            deltaSpin = m_data->old.Spin + rand.Uniform() * m_data->old.spinVary;
        }
    } else {
        baseSpin = m_data->old.baseSpin;
        deltaSpin = m_data->old.Spin;
    }
}


int ParticleEmitter::CalculateParticlePreRenderData(CParticle2 &p, ParticlePreRenderData &particlePreRenderData) {

    float twinkle = this->m_data->old.TwinklePercent;
    auto &twinkleRange = this->m_data->old.twinkleScale;

    float twinkleMin = twinkleRange.min;
    float twinkleVary = twinkleRange.max - twinkleMin;


    int rndIdx = 0;
    uint16_t seed = p.seed;
    animTime_t age = p.age;
    if (twinkle < 1 || !feq(twinkleVary,0)) {
        rndIdx = 0x7f & ((int)(age * this->m_data->old.TwinkleSpeed) + seed);
    }

    if (twinkle < ParticleEmitter::RandTable[rndIdx]) {
        return 0;
    }

    //fillTimedParticleData
    fillTimedParticleData(p, particlePreRenderData, seed);

    //Back
    float weight = twinkleVary * ParticleEmitter::RandTable[rndIdx] + twinkleMin;
    particlePreRenderData.m_ageDependentValues.m_particleScale *= weight;

    if ((this->m_data->old.flags & 0x20)) {
        particlePreRenderData.m_ageDependentValues.m_particleScale *= this->m_inheritedScale;
    }

    particlePreRenderData.m_particleCenter = (s_particleToView * mathfu::vec4(p.position, 1.0)).xyz();
    particlePreRenderData.invertDiagonalLen = 1.0;

    return 1;
}

void ParticleEmitter::fillTimedParticleData(CParticle2 &p,
                                            ParticleEmitter::ParticlePreRenderData &particlePreRenderData,
                                            uint16_t seed) {
    float percentTime = p.age / getGenerator()->GetMaxLifeSpan();
    CRndSeed rand(seed);
    if (fminf(percentTime, 1.0f) <= 0.0f) {
        percentTime = 0.0f;
    } else if (percentTime >= 1.0f) {
        percentTime = 1.0f;
    };

    mathfu::vec3 defaultColor(255.0f, 255.0f, 255.0f);
    mathfu::vec2 defaultScale(1.0f, 1.0f);
    float defaultAlpha = 1.0f;
    uint16_t defaultCell = 1;

    auto &ageDependentValues = particlePreRenderData.m_ageDependentValues;

    ageDependentValues.m_timedColor = animatePartTrack<C3Vector, mathfu::vec3>(percentTime, &m_data->old.colorTrack, defaultColor) / 255.0f;
    ageDependentValues.m_particleScale = animatePartTrack<C2Vector, mathfu::vec2>(percentTime, &m_data->old.scaleTrack, defaultScale);
    ageDependentValues.m_alpha = animatePartTrack<fixed16, float>(percentTime, &m_data->old.alphaTrack, defaultAlpha);

    uint64_t defCellLong = 0;
    if (m_data->old.headCellTrack.timestamps.size > 0) {
        defaultCell = 0;
        ageDependentValues.timedHeadCell = animatePartTrack<uint16_t, uint16_t>(
            percentTime,
            &m_data->old.headCellTrack,
            defaultCell);
        ageDependentValues.timedHeadCell = textureIndexMask & (ageDependentValues.timedHeadCell + m_randomizedTextureIndexMask);
    } else {
        if ((m_data->old.flags & 0x10000)) {
            uint64_t defCellLong = (textureIndexMask + 1) * (uint64_t)rand.uint32t();
            ageDependentValues.timedHeadCell = static_cast<uint16_t>(defCellLong >> 32);
        } else {
            ageDependentValues.timedHeadCell = 0;
        }
    }

    defaultCell = 0;
    ageDependentValues.timedTailCell = animatePartTrack<uint16_t, uint16_t>(percentTime, &m_data->old.tailCellTrack, defaultCell);
    ageDependentValues.timedTailCell = (ageDependentValues.timedTailCell + m_randomizedTextureIndexMask) & textureIndexMask;

    float scaleMultiplier = 1.0f;
    if (m_data->old.flags & 0x80000) {
        scaleMultiplier = fmaxf(1.0f + rand.Uniform() * m_data->old.scaleVary.y, 0.000099999997);
        ageDependentValues.m_particleScale.x =
            fmaxf(1.0f + rand.Uniform() * m_data->old.scaleVary.x, 0.000099999997) *
            ageDependentValues.m_particleScale.x;
    }
    else {
        scaleMultiplier = fmaxf(1.0f + rand.Uniform() * m_data->old.scaleVary.x, 0.000099999997);
        ageDependentValues.m_particleScale.x = scaleMultiplier * ageDependentValues.m_particleScale.x;
    }
    ageDependentValues.m_particleScale.y = scaleMultiplier * ageDependentValues.m_particleScale.y;
}

inline float paramXTransform(uint32_t x) {
    return ((x & 0x1F)/32.0f) + (float)(x >> 5);
}

void
ParticleEmitter::BuildQuadT3(
    mathfu::vec3 &m0, mathfu::vec3 &m1,
    mathfu::vec3 &viewPos, mathfu::vec3 &color, float alpha,
    float texStartX, float texStartY, mathfu::vec2 *texPos) {

    static const float vxs[4] = {-1, -1, 1, 1};
    static const float vys[4] = {1, -1, 1, -1};
    static const float txs[4] = {0, 0, 1, 1};
    static const float tys[4] = {0, 1, 0, 1};
    ParticleBuffStructQuad &record = szVertexBuf[szVertexCnt++];

//    mathfu::mat4 inverseLookAt = mathfu::mat4::Identity();
    mathfu::mat4 inverseLookAt = this->inverseViewMatrix;

    for (int i = 0; i < 4; i++) {

        record.particle[i].position = ( inverseLookAt * mathfu::vec4(
                m0 * vxs[i] + m1 * vys[i] + viewPos,
                1.0
        )).xyz();
        record.particle[i].color = mathfu::vec4_packed(mathfu::vec4(color, alpha));

        record.particle[i].textCoord0 =
            mathfu::vec2(txs[i] * this->texScaleX + texStartX,
                         tys[i] * this->texScaleY + texStartY);

        record.particle[i].textCoord1 =
            mathfu::vec2(
                txs[i] * paramXTransform(this->m_data->old.multiTextureParamX[0]) + texPos[0].x,
                tys[i] * paramXTransform(this->m_data->old.multiTextureParamX[0]) + texPos[0].y);
        record.particle[i].textCoord2 =
            mathfu::vec2(
                txs[i] * paramXTransform(this->m_data->old.multiTextureParamX[1]) + texPos[1].x,
                tys[i] * paramXTransform(this->m_data->old.multiTextureParamX[1]) + texPos[1].y);

    }

}

void ParticleEmitter::collectMeshes(std::vector<HGMesh> &meshes, int renderOrder) {
    if (getGenerator() == nullptr) return;

    auto &currentFrame = frame[m_api->hDevice->getUpdateFrameNumber()];
    if (!currentFrame.active)
        return;

    HGParticleMesh mesh = frame[m_api->hDevice->getUpdateFrameNumber()].m_mesh;
    mesh->setRenderOrder(renderOrder);
    meshes.push_back(mesh);
}

<<<<<<< HEAD
void ParticleEmitter::collectMeshes(std::vector<HGMesh> &meshes, int renderOrder) {
    return;
    if (this->szVertexBuf.size() <= 1) return;
=======
void ParticleEmitter::updateBuffers() {
    if (getGenerator() == nullptr) return;
>>>>>>> b55ab612

    auto &currentFrame = frame[m_api->hDevice->getUpdateFrameNumber()];
    currentFrame.active = szVertexCnt > 0;

<<<<<<< HEAD
void ParticleEmitter::updateBuffers() const {
    return;
    m_indexVBO->uploadData((void *) szIndexBuff.data(), (int) (szIndexBuff.size() * sizeof(uint16_t)));
    m_bufferVBO->uploadData((void *) szVertexBuf.data(), (int) (szVertexBuf.size() * sizeof(ParticleBuffStructQuad)));
=======
    if (!currentFrame.active)
        return;

//    currentFrame.m_indexVBO->uploadData((void *) szIndexBuff.data(), (int) (szIndexBuff.size() * sizeof(uint16_t)));
    currentFrame.m_bufferVBO->save(szVertexCnt * sizeof(ParticleBuffStructQuad));
>>>>>>> b55ab612

    currentFrame.m_mesh->setEnd(szVertexCnt * 6);
    currentFrame.m_mesh->setSortDistance(m_currentBonePos);
    currentFrame.m_mesh->setPriorityPlane(m_data->old.textureTileRotation);

}
<|MERGE_RESOLUTION|>--- conflicted
+++ resolved
@@ -1093,30 +1093,17 @@
     meshes.push_back(mesh);
 }
 
-<<<<<<< HEAD
-void ParticleEmitter::collectMeshes(std::vector<HGMesh> &meshes, int renderOrder) {
-    return;
-    if (this->szVertexBuf.size() <= 1) return;
-=======
 void ParticleEmitter::updateBuffers() {
     if (getGenerator() == nullptr) return;
->>>>>>> b55ab612
 
     auto &currentFrame = frame[m_api->hDevice->getUpdateFrameNumber()];
     currentFrame.active = szVertexCnt > 0;
 
-<<<<<<< HEAD
-void ParticleEmitter::updateBuffers() const {
-    return;
-    m_indexVBO->uploadData((void *) szIndexBuff.data(), (int) (szIndexBuff.size() * sizeof(uint16_t)));
-    m_bufferVBO->uploadData((void *) szVertexBuf.data(), (int) (szVertexBuf.size() * sizeof(ParticleBuffStructQuad)));
-=======
     if (!currentFrame.active)
         return;
 
 //    currentFrame.m_indexVBO->uploadData((void *) szIndexBuff.data(), (int) (szIndexBuff.size() * sizeof(uint16_t)));
     currentFrame.m_bufferVBO->save(szVertexCnt * sizeof(ParticleBuffStructQuad));
->>>>>>> b55ab612
 
     currentFrame.m_mesh->setEnd(szVertexCnt * 6);
     currentFrame.m_mesh->setSortDistance(m_currentBonePos);
