--- conflicted
+++ resolved
@@ -56,11 +56,7 @@
 
     int indexOffset = 0;
     int heightOffset = 0;
-<<<<<<< HEAD
-    int colorsOffset = 0;
-=======
     int colorOffset = 0;
->>>>>>> a608a781
 
     std::unordered_map<int, BlpTexture*> m_requestedTextures;
     std::unordered_map<int, BlpTexture*> m_requestedTexturesHeight;
