//
// Created by Deamon on 12/21/2019.
//

#ifndef AWEBWOWVIEWERCPP_NULLSCENE_H
#define AWEBWOWVIEWERCPP_NULLSCENE_H

#include "../iScene.h"

class NullScene : public IScene {
public:
    void setReplaceTextureArray(std::vector<int> &replaceTextureArray) override {};
    void setAnimationId(int animationId) override {};

    void checkCulling(WoWFrameData *frameData) override {};
    void collectMeshes(WoWFrameData *frameData) override {};

    void doPostLoad(WoWFrameData *frameData) override {};
    void update(WoWFrameData *frameData) override {};
    void updateBuffers(WoWFrameData *frameData) override {};

<<<<<<< HEAD
    HDrawStage produceDrawStage(HUpdateStage updateStage) { return HDrawStage();};
=======
    HDrawStage produceDrawStage(std::vector<HDrawStage> fbInputs, HUpdateStage updateStage) override {return nullptr; };
>>>>>>> 1e4ea517
};
#endif //AWEBWOWVIEWERCPP_NULLSCENE_H<|MERGE_RESOLUTION|>--- conflicted
+++ resolved
@@ -19,10 +19,6 @@
     void update(WoWFrameData *frameData) override {};
     void updateBuffers(WoWFrameData *frameData) override {};
 
-<<<<<<< HEAD
-    HDrawStage produceDrawStage(HUpdateStage updateStage) { return HDrawStage();};
-=======
     HDrawStage produceDrawStage(std::vector<HDrawStage> fbInputs, HUpdateStage updateStage) override {return nullptr; };
->>>>>>> 1e4ea517
 };
 #endif //AWEBWOWVIEWERCPP_NULLSCENE_H