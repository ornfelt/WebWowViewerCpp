--- conflicted
+++ resolved
@@ -1,11 +1,7 @@
 #ifdef COMPILING_VS
 /* vertex shader code */
 attribute float aHeight;
-<<<<<<< HEAD
-attribute vec4  aColor;
-=======
 attribute vec4 aColor;
->>>>>>> a608a781
 attribute float aNormal;
 attribute float aIndex;
 
